'use strict';

const chokidar = require('./');
const promisify = require('util').promisify;
const chai = require('chai');
const expect = chai.expect;
const should = chai.should();
const sinon = require('sinon');
const rimraf = promisify(require('rimraf'));
const fs = require('graceful-fs');
const sysPath = require('path');
const upath = require("upath");
const exec = promisify(require('child_process').exec);
chai.use(require('sinon-chai'));
const os = process.platform;

const fs_promises = require('fs').promises;
const write = fs_promises ? fs_promises.writeFile : promisify(fs.writeFile);
const fs_symlink = promisify(fs.symlink);
const fs_rename = promisify(fs.rename);
const fs_mkdir = promisify(fs.mkdir);
const fs_rmdir = promisify(fs.rmdir);
const fs_unlink = promisify(fs.unlink);

const isTravisMac = process.env.TRAVIS && os === 'darwin';

// spyOnReady
const aspy = async (watcher, eventName, spy) => {
  if (spy == null) spy = sinon.spy();
  return new Promise((resolve, reject) => {
    watcher.on('error', reject);
    if (typeof eventName === 'string') {
      watcher.on(eventName, spy);
    }
    watcher.on('ready', () => {
      resolve(spy);
    });
  });
};

<<<<<<< HEAD
/** @type {chokidar.FSWatcher=} */
let watcher;
/** @type {chokidar.FSWatcher=} */
let watcher2;
let usedWatchers = [];
let fixturesPath;
let subdir = 0;
let options;
let osXFsWatch;
let win32Polling;
let slowerDelay;
const PERM_ARR = 0o755; // rwe, r+e, r+e
=======
let watcher,
    watcher2,
    usedWatchers = [],
    fixturesPath,
    subdir = 0,
    options,
    node010 = process.version.slice(0, 5) === 'v0.10',
    osXFsWatch,
    win32Polling,
    slowerDelay,
    mochaIt = it,
    PERM_ARR = 0o755; // rwe, r+e, r+e; 755
>>>>>>> c869fbb4

const delay = async (time) => {
  return new Promise((resolve) => {
    const timer = time || slowerDelay || 20;
    setTimeout(resolve, timer);
  });
};

const getFixturePath = (subPath) => {
  const subd = subdir && subdir.toString() || '';
  return sysPath.join(__dirname, 'test-fixtures', subd, subPath);
};
const getGlobPath = (subPath) => {
  const subd = subdir && subdir.toString() || '';
  return upath.join(__dirname, 'test-fixtures', subd, subPath);
};
fixturesPath = getFixturePath('');

const closeWatchers = async () => {
  let u;
  while (u = usedWatchers.pop()) u.close();
  if (isTravisMac) {
    await delay(500);
    return true;
  } else {
    return true;
  }
};

<<<<<<< HEAD
=======

>>>>>>> c869fbb4
const runTests = function(baseopts) {
  baseopts.persistent = true;

  before(function() {
    // flags for bypassing special-case test failures on CI
    osXFsWatch = os === 'darwin' && !baseopts.usePolling && !baseopts.useFsEvents;
    win32Polling = os === 'win32' && baseopts.usePolling;
    slowerDelay = osXFsWatch ? 900 : undefined;
  });

  after(closeWatchers);

  beforeEach(function clean() {
    options = {};
    Object.keys(baseopts).forEach(function(key) {
      options[key] = baseopts[key];
    });
  });

  function stdWatcher() {
    watcher = chokidar.watch(fixturesPath, options);
    return watcher;
  }

  const waitFor = async (spies) => {
    if (spies.length === 0) throw new TypeError('SPies zero');
    return new Promise((resolve, reject) => {
      const isSpyReady = (spy) => {
        if (Array.isArray(spy)) {
          return spy[0].callCount >= spy[1];
        } else {
          return spy.callCount >= 1;
        }
      };
      let intrvl, timeo;
      function finish() {
        clearInterval(intrvl);
        clearTimeout(timeo);
        resolve();
      }
      intrvl = setInterval(() => {
        if (spies.every(isSpyReady)) finish();
      }, 20);
      timeo = setTimeout(finish, 3500);
    });
  };

  describe('watch a directory', function() {
    var readySpy, rawSpy;
    beforeEach(function() {
      options.ignoreInitial = true;
      options.alwaysStat = true;
      readySpy = sinon.spy(function readySpy(){});
      rawSpy = sinon.spy(function rawSpy(){});
      stdWatcher().on('ready', readySpy).on('raw', rawSpy);
    });
    afterEach(async () => {
      await waitFor([readySpy]);
      readySpy.should.have.been.calledOnce;
      readySpy = undefined;
      rawSpy = undefined;
      await closeWatchers();
    });
    it('should produce an instance of chokidar.FSWatcher', () => {
      watcher.should.be.an.instanceof(chokidar.FSWatcher);
    });
    it('should expose public API methods', () => {
      watcher.on.should.be.a('function');
      watcher.emit.should.be.a('function');
      watcher.add.should.be.a('function');
      watcher.close.should.be.a('function');
      watcher.getWatched.should.be.a('function');
    });
    it('should emit `add` event when file was added', async () => {
      const testPath = getFixturePath('add.txt');
      const spy = await aspy(watcher, 'add');
      await delay();
      await write(testPath, Date.now());
      await waitFor([spy]);
      spy.should.have.been.calledOnce;
      spy.should.have.been.calledWith(testPath);
      expect(spy.args[0][1]).to.be.ok; // stats
      rawSpy.should.have.been.called;
    });
    it('should emit nine `add` events when nine files were added in one directory', async () => {
      const test1Path = getFixturePath('add1.txt');
      const test2Path = getFixturePath('add2.txt');
      const test3Path = getFixturePath('add3.txt');
      const test4Path = getFixturePath('add4.txt');
      const test5Path = getFixturePath('add5.txt');
      const test6Path = getFixturePath('add6.txt');
      const test7Path = getFixturePath('add7.txt');
      const test8Path = getFixturePath('add8.txt');
      const test9Path = getFixturePath('add9.txt');

      const spy = sinon.spy();
      watcher.on('add', (path) => {
        spy(path);
      });
      await aspy(watcher);

      await delay();

      (async () => {
        await write(test1Path, Date.now());
        await write(test2Path, Date.now());
        await write(test3Path, Date.now());
        await write(test4Path, Date.now());
        await write(test5Path, Date.now());

        await delay(100);
        write(test6Path, Date.now());
        write(test7Path, Date.now());
        write(test8Path, Date.now());
        write(test9Path, Date.now());
        delay();
      })();

      await waitFor([[spy, 9]]);
      spy.should.have.been.calledWith(test1Path);
      spy.should.have.been.calledWith(test2Path);
      spy.should.have.been.calledWith(test3Path);
      spy.should.have.been.calledWith(test4Path);
      spy.should.have.been.calledWith(test5Path);
      spy.should.have.been.calledWith(test6Path);
      spy.should.have.been.calledWith(test7Path);
      spy.should.have.been.calledWith(test8Path);
      spy.should.have.been.calledWith(test9Path);
    });
    it('should emit thirtythree `add` events when thirtythree files were added in nine directories', async () => {
      const test1Path = getFixturePath('add1.txt');
      const testb1Path = getFixturePath('b/add1.txt');
      const testc1Path = getFixturePath('c/add1.txt');
      const testd1Path = getFixturePath('d/add1.txt');
      const teste1Path = getFixturePath('e/add1.txt');
      const testf1Path = getFixturePath('f/add1.txt');
      const testg1Path = getFixturePath('g/add1.txt');
      const testh1Path = getFixturePath('h/add1.txt');
      const testi1Path = getFixturePath('i/add1.txt');
      const test2Path = getFixturePath('add2.txt');
      const testb2Path = getFixturePath('b/add2.txt');
      const testc2Path = getFixturePath('c/add2.txt');
      const test3Path = getFixturePath('add3.txt');
      const testb3Path = getFixturePath('b/add3.txt');
      const testc3Path = getFixturePath('c/add3.txt');
      const test4Path = getFixturePath('add4.txt');
      const testb4Path = getFixturePath('b/add4.txt');
      const testc4Path = getFixturePath('c/add4.txt');
      const test5Path = getFixturePath('add5.txt');
      const testb5Path = getFixturePath('b/add5.txt');
      const testc5Path = getFixturePath('c/add5.txt');
      const test6Path = getFixturePath('add6.txt');
      const testb6Path = getFixturePath('b/add6.txt');
      const testc6Path = getFixturePath('c/add6.txt');
      const test7Path = getFixturePath('add7.txt');
      const testb7Path = getFixturePath('b/add7.txt');
      const testc7Path = getFixturePath('c/add7.txt');
      const test8Path = getFixturePath('add8.txt');
      const testb8Path = getFixturePath('b/add8.txt');
      const testc8Path = getFixturePath('c/add8.txt');
      const test9Path = getFixturePath('add9.txt');
      const testb9Path = getFixturePath('b/add9.txt');
      const testc9Path = getFixturePath('c/add9.txt');
      fs.mkdirSync(getFixturePath('b'), PERM_ARR);
      fs.mkdirSync(getFixturePath('c'), PERM_ARR);
      fs.mkdirSync(getFixturePath('d'), PERM_ARR);
      fs.mkdirSync(getFixturePath('e'), PERM_ARR);
      fs.mkdirSync(getFixturePath('f'), PERM_ARR);
      fs.mkdirSync(getFixturePath('g'), PERM_ARR);
      fs.mkdirSync(getFixturePath('h'), PERM_ARR);
      fs.mkdirSync(getFixturePath('i'), PERM_ARR);

      const spy = await aspy(watcher, 'add');

      await write(test1Path, Date.now());
      await write(test2Path, Date.now());
      await write(test3Path, Date.now());
      await write(test4Path, Date.now());
      await write(test5Path, Date.now());

      await delay(200);
      await write(test6Path, Date.now());
      await write(test7Path, Date.now());
      await write(test8Path, Date.now());
      await write(test9Path, Date.now());
      await write(testb1Path, Date.now());
      await write(testb2Path, Date.now());
      await write(testb3Path, Date.now());
      await write(testb4Path, Date.now());
      await write(testb5Path, Date.now());

      await delay(200);
      await write(testb6Path, Date.now());
      await write(testb7Path, Date.now());
      await write(testb8Path, Date.now());
      await write(testb9Path, Date.now());
      await write(testc1Path, Date.now());
      await write(testc2Path, Date.now());
      await write(testc3Path, Date.now());
      await write(testc4Path, Date.now());
      await write(testc5Path, Date.now());

      await delay(150);
      await write(testc6Path, Date.now());
      await write(testc7Path, Date.now());
      await write(testc8Path, Date.now());
      await write(testc9Path, Date.now());
      await write(testd1Path, Date.now());
      await write(teste1Path, Date.now());
      await write(testf1Path, Date.now());

      await delay(100);
      await write(testg1Path, Date.now());
      await write(testh1Path, Date.now());
      await write(testi1Path, Date.now());
      await waitFor([[spy, 33]]);

      spy.should.have.been.calledWith(test1Path);
      spy.should.have.been.calledWith(test2Path);
      spy.should.have.been.calledWith(test3Path);
      spy.should.have.been.calledWith(test4Path);
      spy.should.have.been.calledWith(test5Path);
      spy.should.have.been.calledWith(test6Path);
      spy.should.have.been.calledWith(test7Path);
      spy.should.have.been.calledWith(test8Path);
      spy.should.have.been.calledWith(test9Path);
      spy.should.have.been.calledWith(testb1Path);
      spy.should.have.been.calledWith(testb2Path);
      spy.should.have.been.calledWith(testb3Path);
      spy.should.have.been.calledWith(testb4Path);
      spy.should.have.been.calledWith(testb5Path);
      spy.should.have.been.calledWith(testb6Path);
      spy.should.have.been.calledWith(testb7Path);
      spy.should.have.been.calledWith(testb8Path);
      spy.should.have.been.calledWith(testb9Path);
      spy.should.have.been.calledWith(testc1Path);
      spy.should.have.been.calledWith(testc2Path);
      spy.should.have.been.calledWith(testc3Path);
      spy.should.have.been.calledWith(testc4Path);
      spy.should.have.been.calledWith(testc5Path);
      spy.should.have.been.calledWith(testc6Path);
      spy.should.have.been.calledWith(testc7Path);
      spy.should.have.been.calledWith(testc8Path);
      spy.should.have.been.calledWith(testc9Path);
      spy.should.have.been.calledWith(testd1Path);
      spy.should.have.been.calledWith(teste1Path);
      spy.should.have.been.calledWith(testf1Path);
      spy.should.have.been.calledWith(testg1Path);
      spy.should.have.been.calledWith(testh1Path);
      spy.should.have.been.calledWith(testi1Path);
    });
    it('should emit `addDir` event when directory was added', async () => {
      const testDir = getFixturePath('subdir');
      const spy = await aspy(watcher, 'addDir');
      spy.should.not.have.been.called;
      await fs_mkdir(testDir, PERM_ARR);
      await waitFor([spy]);
      spy.should.have.been.calledOnce;
      spy.should.have.been.calledWith(testDir);
      expect(spy.args[0][1]).to.be.ok; // stats
      rawSpy.should.have.been.called;
    });
    it('should emit `change` event when file was changed', async () => {
      const testPath = getFixturePath('change.txt');
      const spy = await aspy(watcher, 'change');
      spy.should.not.have.been.called;
      await write(testPath, Date.now());
      await waitFor([spy]);
      spy.should.have.been.calledWith(testPath);
      expect(spy.args[0][1]).to.be.ok; // stats
      rawSpy.should.have.been.called;
      spy.should.have.been.calledOnce;
    });
    it('should emit `unlink` event when file was removed', async () => {
      const testPath = getFixturePath('unlink.txt');
      const spy = await aspy(watcher, 'unlink');
      spy.should.not.have.been.called;
      await fs_unlink(testPath);
      await waitFor([spy]);
      spy.should.have.been.calledWith(testPath);
      expect(spy.args[0][1]).to.not.be.ok; // no stats
      rawSpy.should.have.been.called;
      spy.should.have.been.calledOnce;
    });
    it('should emit `unlinkDir` event when a directory was removed', async () => {
      const testDir = getFixturePath('subdir');
      fs.mkdirSync(testDir, PERM_ARR);
      const spy = await aspy(watcher, 'unlinkDir');

      await delay();
      await fs_rmdir(testDir);
      await waitFor([spy]);
      spy.should.have.been.calledWith(testDir);
      expect(spy.args[0][1]).to.not.be.ok; // no stats
      rawSpy.should.have.been.called;
      spy.should.have.been.calledOnce;
    });
    it('should emit two `unlinkDir` event when two nested directories were removed', async () => {
      const testDir = getFixturePath('subdir');
      const testDir2 = getFixturePath('subdir/subdir2');
      const testDir3 = getFixturePath('subdir/subdir2/subdir3');
      fs.mkdirSync(testDir, PERM_ARR);
      fs.mkdirSync(testDir2, PERM_ARR);
      fs.mkdirSync(testDir3, PERM_ARR);
      const spy = await aspy(watcher, 'unlinkDir');
      await rimraf(testDir2); // test removing in one
      await waitFor([spy]);
      spy.should.have.been.calledWith(testDir2);
      spy.should.have.been.calledWith(testDir3);
      expect(spy.args[0][1]).to.not.be.ok; // no stats
      rawSpy.should.have.been.called;
      spy.should.have.been.calledTwice;
    });
    it('should emit `unlink` and `add` events when a file is renamed', async () => {
      const unlinkSpy = sinon.spy(function unlink(){});
      const addSpy = sinon.spy(function add(){});
      const testPath = getFixturePath('change.txt');
      const newPath = getFixturePath('moved.txt');
      watcher.on('unlink', unlinkSpy).on('add', addSpy);
      await aspy(watcher);
      unlinkSpy.should.not.have.been.called;
      addSpy.should.not.have.been.called;

      await delay();
      await fs_rename(testPath, newPath);
      await waitFor([unlinkSpy, addSpy]);
      unlinkSpy.should.have.been.calledWith(testPath);
      expect(unlinkSpy.args[0][1]).to.not.be.ok; // no stats
      addSpy.should.have.been.calledOnce;
      addSpy.should.have.been.calledWith(newPath);
      expect(addSpy.args[0][1]).to.be.ok; // stats
      rawSpy.should.have.been.called;
      if (!osXFsWatch) unlinkSpy.should.have.been.calledOnce;
    });
    it('should emit `add`, not `change`, when previously deleted file is re-added', async () => {
      const unlinkSpy = sinon.spy(function unlink(){});
      const addSpy = sinon.spy(function add(){});
      const changeSpy = sinon.spy(function change(){});
      const testPath = getFixturePath('add.txt');
      fs.writeFileSync(testPath, 'hello');
      watcher
        .on('unlink', unlinkSpy)
        .on('add', addSpy)
        .on('change', changeSpy);
      await aspy(watcher);
      unlinkSpy.should.not.have.been.called;
      addSpy.should.not.have.been.called;
      changeSpy.should.not.have.been.called;
      await fs_unlink(testPath);
      await waitFor([unlinkSpy.withArgs(testPath)]);
      unlinkSpy.should.have.been.calledWith(testPath);

      await delay();
      await write(testPath, Date.now());
      await waitFor([addSpy.withArgs(testPath)]);
      addSpy.should.have.been.calledWith(testPath);
      changeSpy.should.not.have.been.called;
    });
    it('should not emit `unlink` for previously moved files', async () => {
      const unlinkSpy = sinon.spy(function unlink(){});
      const testPath = getFixturePath('change.txt');
      const newPath1 = getFixturePath('moved.txt');
      const newPath2 = getFixturePath('moved-again.txt');
      await aspy(watcher, 'unlink', unlinkSpy);
      await fs_rename(testPath, newPath1);

      await delay(300);
      await fs_rename(newPath1, newPath2);
      await waitFor([unlinkSpy.withArgs(newPath1)]);
      unlinkSpy.withArgs(testPath).should.have.been.calledOnce;
      unlinkSpy.withArgs(newPath1).should.have.been.calledOnce;
      unlinkSpy.withArgs(newPath2).should.not.have.been.called;
    });
    it('should survive ENOENT for missing subdirectories', async () => {
      const testDir = getFixturePath('notadir');
      await aspy(watcher);
      watcher.add(testDir);
    });
    it('should notice when a file appears in a new directory', async () => {
      const testDir = getFixturePath('subdir');
      const testPath = getFixturePath('subdir/add.txt');
      const spy = await aspy(watcher, 'add');
      spy.should.not.have.been.called;
      await fs_mkdir(testDir, PERM_ARR);
      await write(testPath, Date.now());
      await waitFor([spy]);
      spy.should.have.been.calledOnce;
      spy.should.have.been.calledWith(testPath);
      expect(spy.args[0][1]).to.be.ok; // stats
      rawSpy.should.have.been.called;
    });
    it('should watch removed and re-added directories', async () => {
      const unlinkSpy = sinon.spy(function unlinkSpy(){});
      const addSpy = sinon.spy(function addSpy(){});
      const parentPath = getFixturePath('subdir2');
      const subPath = getFixturePath('subdir2/subsub');
      watcher.on('unlinkDir', unlinkSpy).on('addDir', addSpy);
      await aspy(watcher);
      await fs_mkdir(parentPath, PERM_ARR);

      await delay(win32Polling ? 900 : 300);
      await fs_rmdir(parentPath);
      await waitFor([unlinkSpy.withArgs(parentPath)]);
      unlinkSpy.should.have.been.calledWith(parentPath);
      await fs_mkdir(parentPath, PERM_ARR);

      await delay(win32Polling ? 2200 : 1200);
      await fs_mkdir(subPath, PERM_ARR);
      await waitFor([[addSpy, 3]]);
      addSpy.should.have.been.calledWith(parentPath);
      addSpy.should.have.been.calledWith(subPath);
    });
  });
  describe('watch individual files', function() {
    before(closeWatchers);
    it('should detect changes', async () => {
      const testPath = getFixturePath('change.txt');
      watcher = chokidar.watch(testPath, options);
      const spy = await aspy(watcher, 'change');
      await write(testPath, Date.now());
      await waitFor([spy]);
      spy.should.have.always.been.calledWith(testPath);
    });
    it('should detect unlinks', async () => {
      const testPath = getFixturePath('unlink.txt');
      watcher = chokidar.watch(testPath, options);
      const spy = await aspy(watcher, 'unlink');

      await delay();
      await fs_unlink(testPath);
      await waitFor([spy]);
      spy.should.have.been.calledWith(testPath);
    });
    it('should detect unlink and re-add', async () => {
      options.ignoreInitial = true;
      const unlinkSpy = sinon.spy(function unlinkSpy(){});
      const addSpy = sinon.spy(function addSpy(){});
      const testPath = getFixturePath('unlink.txt');
      watcher = chokidar.watch([testPath], options)
        .on('unlink', unlinkSpy)
        .on('add', addSpy);
      await aspy(watcher);

      await delay();
      await fs_unlink(testPath);
      await waitFor([unlinkSpy]);
      unlinkSpy.should.have.been.calledWith(testPath);

      await delay();
      await write(testPath, 're-added');
      await waitFor([addSpy]);
      addSpy.should.have.been.calledWith(testPath);
    });

    it('should ignore unwatched siblings', async () => {
      const testPath = getFixturePath('add.txt');
      const siblingPath = getFixturePath('change.txt');
      watcher = chokidar.watch(testPath, options);
      const spy = await aspy(watcher, 'all');

      await delay();
      await write(siblingPath, Date.now());
      await write(testPath, Date.now());
      await waitFor([spy]);
      spy.should.have.always.been.calledWith('add', testPath);
    });

    // PR 682 is failing.
    describe.skip('Skipping gh-682: should detect unlink', function() {
      it('should detect unlink while watching a non-existent second file in another directory', async () => {
        const testPath = getFixturePath('unlink.txt');
        const otherDirPath = getFixturePath('other-dir');
        const otherPath = getFixturePath('other-dir/other.txt');
        fs.mkdirSync(otherDirPath, PERM_ARR);
        watcher = chokidar.watch([testPath, otherPath], options);
        // intentionally for this test don't write fs.writeFileSync(otherPath, 'other');
        const spy = await aspy(watcher, 'unlink');

        await delay();
        await fs_unlink(testPath);
        await waitFor([spy]);
        spy.should.have.been.calledWith(testPath);
      });
      it('should detect unlink and re-add while watching a second file', async () => {
        options.ignoreInitial = true;
        const unlinkSpy = sinon.spy(function unlinkSpy(){});
        const addSpy = sinon.spy(function addSpy(){});
        const testPath = getFixturePath('unlink.txt');
        const otherPath = getFixturePath('other.txt');
        fs.writeFileSync(otherPath, 'other');
        watcher = chokidar.watch([testPath, otherPath], options)
          .on('unlink', unlinkSpy)
          .on('add', addSpy);
        await aspy(watcher);

        await delay();
        await fs_unlink(testPath);
        await waitFor([unlinkSpy]);

        await delay();
        unlinkSpy.should.have.been.calledWith(testPath);

        await delay();
        write(testPath, 're-added');
        await waitFor([addSpy]);
        addSpy.should.have.been.calledWith(testPath);
      });
      it('should detect unlink and re-add while watching a non-existent second file in another directory', async () => {
        options.ignoreInitial = true;
        const unlinkSpy = sinon.spy(function unlinkSpy(){});
        const addSpy = sinon.spy(function addSpy(){});
        const testPath = getFixturePath('unlink.txt');
        const otherDirPath = getFixturePath('other-dir');
        const otherPath = getFixturePath('other-dir/other.txt');
        fs.mkdirSync(otherDirPath, PERM_ARR);
        // intentionally for this test don't write fs.writeFileSync(otherPath, 'other');
        watcher = chokidar.watch([testPath, otherPath], options)
          .on('unlink', unlinkSpy)
          .on('add', addSpy);
        await aspy(watcher);

        await delay();
        await fs_unlink(testPath);
        await waitFor([unlinkSpy]);

        await delay();
        unlinkSpy.should.have.been.calledWith(testPath);

        await delay();
        await write(testPath, 're-added');
        await waitFor([addSpy]);
        addSpy.should.have.been.calledWith(testPath);
      });
      it('should detect unlink and re-add while watching a non-existent second file in the same directory', async () => {
        options.ignoreInitial = true;
        const unlinkSpy = sinon.spy(function unlinkSpy(){});
        const addSpy = sinon.spy(function addSpy(){});
        const testPath = getFixturePath('unlink.txt');
        const otherPath = getFixturePath('other.txt');
        // intentionally for this test don't write fs.writeFileSync(otherPath, 'other');
        watcher = chokidar.watch([testPath, otherPath], options)
          .on('unlink', unlinkSpy)
          .on('add', addSpy);
        await aspy(watcher);

        await delay();
        await fs_unlink(testPath);
        await waitFor([unlinkSpy]);

        await delay();
        unlinkSpy.should.have.been.calledWith(testPath);

        await delay();
        await write(testPath, 're-added');
        await waitFor([addSpy]);
        addSpy.should.have.been.calledWith(testPath);
      });
      it('should detect two unlinks and one re-add', async () => {
        options.ignoreInitial = true;
        const unlinkSpy = sinon.spy(function unlinkSpy(){});
        const addSpy = sinon.spy(function addSpy(){});
        const testPath = getFixturePath('unlink.txt');
        const otherPath = getFixturePath('other.txt');
        fs.writeFileSync(otherPath, 'other');
        watcher = chokidar.watch([testPath, otherPath], options)
          .on('unlink', unlinkSpy)
          .on('add', addSpy);
        await aspy(watcher);

        await delay();
        await fs_unlink(otherPath);

        await delay();
        await fs_unlink(testPath);
        await waitFor([[unlinkSpy, 2]]);

        await delay();
        unlinkSpy.should.have.been.calledWith(otherPath);
        unlinkSpy.should.have.been.calledWith(testPath);

        await delay();
        await write(testPath, 're-added');
        await waitFor([addSpy]);
        addSpy.should.have.been.calledWith(testPath);
      });
      it('should detect unlink and re-add while watching a second file and a non-existent third file', async () => {
        options.ignoreInitial = true;
        const unlinkSpy = sinon.spy(function unlinkSpy(){});
        const addSpy = sinon.spy(function addSpy(){});
        const testPath = getFixturePath('unlink.txt');
        const otherPath = getFixturePath('other.txt');
        const other2Path = getFixturePath('other2.txt');
        fs.writeFileSync(otherPath, 'other');
        // intentionally for this test don't write fs.writeFileSync(other2Path, 'other2');
        watcher = chokidar.watch([testPath, otherPath, other2Path], options)
          .on('unlink', unlinkSpy)
          .on('add', addSpy);
        await aspy(watcher, 'ready');
        await delay();
        await fs_unlink(testPath);

        await waitFor([unlinkSpy]);
        await delay();
        unlinkSpy.should.have.been.calledWith(testPath);

        await delay();
        await write(testPath, 're-added');
        await waitFor([addSpy]);
        addSpy.should.have.been.calledWith(testPath);
      });
    });
  });
  describe('renamed directory', function() {
    it('should emit `add` for a file in a renamed directory', async () => {
      options.ignoreInitial = true;
      const testDir = getFixturePath('subdir');
      const testPath = getFixturePath('subdir/add.txt');
      const renamedDir = getFixturePath('subdir-renamed');
      const expectedPath = sysPath.join(renamedDir, 'add.txt');
      await fs_mkdir(testDir, PERM_ARR);
      await write(testPath, Date.now());
      watcher = chokidar.watch(fixturesPath, options);
      const spy = await aspy(watcher, 'add');

      await delay(1000);
      await fs_rename(testDir, renamedDir);
      await waitFor([spy]);
      spy.should.have.been.calledOnce;
      spy.should.have.been.calledWith(expectedPath);
    });
  });
  describe('watch non-existent paths', function() {
    it('should watch non-existent file and detect add', async () => {
      const testPath = getFixturePath('add.txt');
      watcher = chokidar.watch(testPath, options);
      const spy = await aspy(watcher, 'add');

      await delay();
      await write(testPath, Date.now());
      await waitFor([spy]);
      spy.should.have.been.calledWith(testPath);
    });
    it('should watch non-existent dir and detect addDir/add', async () => {
      const testDir = getFixturePath('subdir');
      const testPath = getFixturePath('subdir/add.txt');
      watcher = chokidar.watch(testDir, options);
      const spy = await aspy(watcher, 'all');
      spy.should.not.have.been.called;

      await delay();
      await fs_mkdir(testDir, PERM_ARR);

      await delay();
      await write(testPath, 'hello');
      await waitFor([spy.withArgs('add')]);
      spy.should.have.been.calledWith('addDir', testDir);
      spy.should.have.been.calledWith('add', testPath);
    });
  });
  describe('watch glob patterns', function() {
    before(closeWatchers);
    it('should correctly watch and emit based on glob input', async () => {
      const watchPath = getGlobPath('*a*.txt');
      const addPath = getFixturePath('add.txt');
      const changePath = getFixturePath('change.txt');
      watcher = chokidar.watch(watchPath, options);
      const spy = await aspy(watcher, 'all');
      spy.should.have.been.calledWith('add', changePath);

      await write(addPath, Date.now());
      await write(changePath, Date.now());

      await delay();
      await waitFor([[spy, 3], spy.withArgs('add', addPath)]);
      spy.should.have.been.calledWith('add', addPath);
      spy.should.have.been.calledWith('change', changePath);
      spy.should.not.have.been.calledWith('add', getFixturePath('unlink.txt'));
      spy.should.not.have.been.calledWith('addDir');
    });
    it('should respect negated glob patterns', async () => {
      const watchPath = getGlobPath('*');
      const negatedWatchPath = '!' + getGlobPath('*a*.txt');
      const unlinkPath = getFixturePath('unlink.txt');
      watcher = chokidar.watch([watchPath, negatedWatchPath], options);
      const spy = await aspy(watcher, 'all');
      spy.should.have.been.calledOnce;
      spy.should.have.been.calledWith('add', unlinkPath);

      await delay();
      await fs_unlink(unlinkPath);
      await waitFor([[spy, 2], spy.withArgs('unlink')]);
      spy.should.have.been.calledTwice;
      spy.should.have.been.calledWith('unlink', unlinkPath);
    });
    it('should traverse subdirs to match globstar patterns', async () => {
      const watchPath = getGlobPath('../../test-*/' + subdir + '/**/a*.txt');
      fs.mkdirSync(getFixturePath('subdir'), PERM_ARR);
      fs.mkdirSync(getFixturePath('subdir/subsub'), PERM_ARR);
      fs.writeFileSync(getFixturePath('subdir/a.txt'), 'b');
      fs.writeFileSync(getFixturePath('subdir/b.txt'), 'b');
      fs.writeFileSync(getFixturePath('subdir/subsub/ab.txt'), 'b');

      await delay();
      watcher = chokidar.watch(watchPath, options);
      const spy = await aspy(watcher, 'all');
      setTimeout(() => {
        write(getFixturePath('add.txt'), Date.now());
        write(getFixturePath('subdir/subsub/ab.txt'), Date.now());
        fs_unlink(getFixturePath('subdir/a.txt'));
        fs_unlink(getFixturePath('subdir/b.txt'));
      }, 50);
      await waitFor([[spy.withArgs('add'), 3], spy.withArgs('unlink'), spy.withArgs('change')]);
      spy.withArgs('add').should.have.been.calledThrice;
      spy.should.have.been.calledWith('unlink', getFixturePath('subdir/a.txt'));
      spy.should.have.been.calledWith('change', getFixturePath('subdir/subsub/ab.txt'));
      spy.withArgs('unlink').should.have.been.calledOnce;
      spy.withArgs('change').should.have.been.calledOnce;
    });
    it('should resolve relative paths with glob patterns', async () => {
      const watchPath = 'test-*/' + subdir + '/*a*.txt';
      // getFixturePath() returns absolute paths, so use sysPath.join() instead
      const addPath = sysPath.join('test-fixtures', subdir.toString(), 'add.txt');
      const changePath = sysPath.join('test-fixtures', subdir.toString(), 'change.txt');
      const unlinkPath = sysPath.join('test-fixtures', subdir.toString(), 'unlink.txt');
      watcher = chokidar.watch(watchPath, options);
      const spy = await aspy(watcher, 'all');

      spy.should.have.been.calledWith('add', changePath);
      setTimeout(async () => {
        await write(addPath, Date.now());
        await write(changePath, Date.now());
      }, 50);
      await waitFor([[spy, 3], spy.withArgs('add', addPath)]);
      spy.should.have.been.calledWith('add', addPath);
      spy.should.have.been.calledWith('change', changePath);
      spy.should.not.have.been.calledWith('add', unlinkPath);
      spy.should.not.have.been.calledWith('addDir');
      if (!osXFsWatch) spy.should.have.been.calledThrice;
    });
    it('should correctly handle conflicting glob patterns', async () => {
      const changePath = getFixturePath('change.txt');
      const unlinkPath = getFixturePath('unlink.txt');
      const addPath = getFixturePath('add.txt');
      const watchPaths = [getGlobPath('change*'), getGlobPath('unlink*')];
      watcher = chokidar.watch(watchPaths, options);
      const spy = await aspy(watcher, 'all');
      spy.should.have.been.calledWith('add', changePath);
      spy.should.have.been.calledWith('add', unlinkPath);
      spy.should.have.been.calledTwice;

      await delay();
      await write(addPath, Date.now());
      await write(changePath, Date.now());
      await fs_unlink(unlinkPath);

      await waitFor([[spy, 4], spy.withArgs('unlink', unlinkPath)]);
      spy.should.have.been.calledWith('change', changePath);
      spy.should.have.been.calledWith('unlink', unlinkPath);
      spy.should.not.have.been.calledWith('add', addPath);
      spy.callCount.should.equal(4);
    });
    it('should correctly handle intersecting glob patterns', async () => {
      const changePath = getFixturePath('change.txt');
      const watchPaths = [getGlobPath('cha*'), getGlobPath('*nge.*')];
      watcher = chokidar.watch(watchPaths, options);
      const spy = await aspy(watcher, 'all');
      spy.should.have.been.calledWith('add', changePath);
      spy.should.have.been.calledOnce;

      await delay();
      await write(changePath, Date.now());
      await waitFor([[spy, 2]]);
      spy.should.have.been.calledWith('change', changePath);
      spy.should.have.been.calledTwice;
    });
    it('should not confuse glob-like filenames with globs', async () => {
      const filePath = getFixturePath('nota[glob].txt');
      await write(filePath, 'b');
      await delay();
      const spy = await aspy(stdWatcher(), 'all');
      spy.should.have.been.calledWith('add', filePath);

      await delay();
      await write(filePath, Date.now());
      await waitFor([spy.withArgs('change', filePath)]);
      spy.should.have.been.calledWith('change', filePath);
    });
    it('should treat glob-like directory names as literal directory names when globbing is disabled', async () => {
      options.disableGlobbing = true;
      const filePath = getFixturePath('nota[glob]/a.txt');
      const watchPath = getFixturePath('nota[glob]');
      const testDir = getFixturePath('nota[glob]');
      const matchingDir = getFixturePath('notag');
      const matchingFile = getFixturePath('notag/b.txt');
      const matchingFile2 = getFixturePath('notal');
      fs.mkdirSync(testDir, PERM_ARR);
      fs.writeFileSync(filePath, 'b');
      fs.mkdirSync(matchingDir, PERM_ARR);
      fs.writeFileSync(matchingFile, 'c');
      fs.writeFileSync(matchingFile2, 'd');
      watcher = chokidar.watch(watchPath, options);
      const spy = await aspy(watcher, 'all');

      spy.should.have.been.calledWith('add', filePath);
      spy.should.not.have.been.calledWith('addDir', matchingDir);
      spy.should.not.have.been.calledWith('add', matchingFile);
      spy.should.not.have.been.calledWith('add', matchingFile2);
      await delay();
      await write(filePath, Date.now());

      await waitFor([spy.withArgs('change', filePath)]);
      spy.should.have.been.calledWith('change', filePath);
    });
    it('should treat glob-like filenames as literal filenames when globbing is disabled', async () => {
      options.disableGlobbing = true;
      const filePath = getFixturePath('nota[glob]');
      // This isn't using getGlobPath because it isn't treated as a glob
      const watchPath = getFixturePath('nota[glob]');
      const matchingDir = getFixturePath('notag');
      const matchingFile = getFixturePath('notag/a.txt');
      const matchingFile2 = getFixturePath('notal');
      fs.writeFileSync(filePath, 'b');
      fs.mkdirSync(matchingDir, PERM_ARR);
      fs.writeFileSync(matchingFile, 'c');
      fs.writeFileSync(matchingFile2, 'd');
      watcher = chokidar.watch(watchPath, options);
      const spy = await aspy(watcher, 'all');

      spy.should.have.been.calledWith('add', filePath);
      spy.should.not.have.been.calledWith('addDir', matchingDir);
      spy.should.not.have.been.calledWith('add', matchingFile);
      spy.should.not.have.been.calledWith('add', matchingFile2);
      await delay();
      await write(filePath, Date.now());

      await waitFor([spy.withArgs('change', filePath)]);
      spy.should.have.been.calledWith('change', filePath);
    });
    it('should not prematurely filter dirs against complex globstar patterns', async () => {
      const deepFile = getFixturePath('subdir/subsub/subsubsub/a.txt');
      const watchPath = getGlobPath('../../test-*/' + subdir + '/**/subsubsub/*.txt');
      fs.mkdirSync(getFixturePath('subdir'), PERM_ARR);
      fs.mkdirSync(getFixturePath('subdir/subsub'), PERM_ARR);
      fs.mkdirSync(getFixturePath('subdir/subsub/subsubsub'), PERM_ARR);
      fs.writeFileSync(deepFile, 'b');
      watcher = chokidar.watch(watchPath, options);
      const spy = await aspy(watcher, 'all');

      await delay();
      await write(deepFile, Date.now());
      await waitFor([[spy, 2]]);
      spy.should.have.been.calledWith('add', deepFile);
      spy.should.have.been.calledWith('change', deepFile);
    });
    it('should emit matching dir events', async () => {
      // test with and without globstar matches
      const watchPaths = [getGlobPath('*'), getGlobPath('subdir/subsub/**/*')];
      const deepDir = getFixturePath('subdir/subsub/subsubsub');
      const deepFile = sysPath.join(deepDir, 'a.txt');
      fs.mkdirSync(getFixturePath('subdir'), PERM_ARR);
      fs.mkdirSync(getFixturePath('subdir/subsub'), PERM_ARR);
      watcher = chokidar.watch(watchPaths, options);
      const spy = await aspy(watcher, 'all');

      spy.should.have.been.calledWith('addDir', getFixturePath('subdir'));
      spy.withArgs('addDir').should.have.been.calledOnce;
      fs.mkdirSync(deepDir, PERM_ARR);
      fs.writeFileSync(deepFile, Date.now());

      await waitFor([[spy.withArgs('addDir'), 2], spy.withArgs('add', deepFile)]);
      if (win32Polling) return true;

      spy.should.have.been.calledWith('addDir', deepDir);
      fs.unlinkSync(deepFile);
      fs.rmdirSync(deepDir);

      await waitFor([spy.withArgs('unlinkDir')]);
      spy.should.have.been.calledWith('unlinkDir', deepDir);
    });
    it('should correctly handle glob with braces', async () => {
      const watchPath = upath.normalizeSafe(getGlobPath('{subdir/*,subdir1/subsub1}/subsubsub/*.txt'));
      const deepFileA = getFixturePath('subdir/subsub/subsubsub/a.txt');
      const deepFileB = getFixturePath('subdir1/subsub1/subsubsub/a.txt');
      fs.mkdirSync(getFixturePath('subdir'), PERM_ARR);
      fs.mkdirSync(getFixturePath('subdir/subsub'), PERM_ARR);
      fs.mkdirSync(getFixturePath('subdir/subsub/subsubsub'), PERM_ARR);
      fs.mkdirSync(getFixturePath('subdir1'), PERM_ARR);
      fs.mkdirSync(getFixturePath('subdir1/subsub1'), PERM_ARR);
      fs.mkdirSync(getFixturePath('subdir1/subsub1/subsubsub'), PERM_ARR);
      fs.writeFileSync(deepFileA, Date.now());
      fs.writeFileSync(deepFileB, Date.now());
      watcher = chokidar.watch(watchPath, options);
      const spy = await aspy(watcher, 'all');

      spy.should.have.been.calledWith('add', deepFileA);
      spy.should.have.been.calledWith('add', deepFileB);
      fs.appendFileSync(deepFileA, Date.now());
      fs.appendFileSync(deepFileB, Date.now());

      await waitFor([[spy, 4]]);
      spy.should.have.been.calledWith('change', deepFileA);
      spy.should.have.been.calledWith('change', deepFileB);
    });
  });
  describe('watch symlinks', function() {
    if (os === 'win32') return true;
    before(closeWatchers);

    let linkedDir;
    beforeEach(async () => {
      linkedDir = sysPath.resolve(fixturesPath, '..', subdir + '-link');
      await fs_symlink(fixturesPath, linkedDir);
      await fs_mkdir(getFixturePath('subdir'), PERM_ARR);
      await write(getFixturePath('subdir/add.txt'), 'b');
      return true;
    });
    afterEach(async () => {
      await fs_unlink(linkedDir);
      return true;
    });

    it('should watch symlinked dirs', async () => {
      const dirSpy = sinon.spy(function dirSpy(){});
      const addSpy = sinon.spy(function addSpy(){});
      watcher = chokidar.watch(linkedDir, options)
        .on('addDir', dirSpy)
        .on('add', addSpy);
      await aspy(watcher);

      dirSpy.should.have.been.calledWith(linkedDir);
      addSpy.should.have.been.calledWith(sysPath.join(linkedDir, 'change.txt'));
      addSpy.should.have.been.calledWith(sysPath.join(linkedDir, 'unlink.txt'));
    });
    it('should watch symlinked files', async () => {
      const changePath = getFixturePath('change.txt');
      const linkPath = getFixturePath('link.txt');
      fs.symlinkSync(changePath, linkPath);
      watcher = chokidar.watch(linkPath, options);
      const spy = await aspy(watcher, 'all');

      await write(changePath, Date.now());
      await waitFor([spy.withArgs('change')]);
      spy.should.have.been.calledWith('add', linkPath);
      spy.should.have.been.calledWith('change', linkPath);
    });
    it('should follow symlinked files within a normal dir', async () => {
      const changePath = getFixturePath('change.txt');
      const linkPath = getFixturePath('subdir/link.txt');
      fs.symlinkSync(changePath, linkPath);
      watcher = chokidar.watch(getFixturePath('subdir'), options);
      const spy = await aspy(watcher, 'all');

      await write(changePath, Date.now());
      await waitFor([spy.withArgs('change', linkPath)]);
      spy.should.have.been.calledWith('add', linkPath);
      spy.should.have.been.calledWith('change', linkPath);
    });
    it('should watch paths with a symlinked parent', async () => {
      const testDir = sysPath.join(linkedDir, 'subdir');
      const testFile = sysPath.join(testDir, 'add.txt');
      watcher = chokidar.watch(testDir, options);
      const spy = await aspy(watcher, 'all');

      spy.should.have.been.calledWith('addDir', testDir);
      spy.should.have.been.calledWith('add', testFile);
      await write(getFixturePath('subdir/add.txt'), Date.now());
      await waitFor([spy.withArgs('change')]);
      spy.should.have.been.calledWith('change', testFile);
    });
    it('should not recurse indefinitely on circular symlinks', async () => {
      await fs_symlink(fixturesPath, getFixturePath('subdir/circular'));
      watcher = stdWatcher();
      await aspy(watcher);
      // return true;
    });
    it('should recognize changes following symlinked dirs', async () => {
      const linkedFilePath = sysPath.join(linkedDir, 'change.txt');
      watcher = chokidar.watch(linkedDir, options);
      const spy = sinon.spy();
      const wa = spy.withArgs(linkedFilePath);
      await aspy(watcher, 'change', spy);
      await write(getFixturePath('change.txt'), Date.now());
      await waitFor([wa]);
      spy.should.have.been.calledWith(linkedFilePath);
    });
    it('should follow newly created symlinks', async () => {
      options.ignoreInitial = true;
      stdWatcher();
      const spy = await aspy(watcher, 'all');
      await delay();
      await fs_symlink(getFixturePath('subdir'), getFixturePath('link'));
      await waitFor([
        spy.withArgs('add', getFixturePath('link/add.txt')),
        spy.withArgs('addDir', getFixturePath('link'))
      ]);
      spy.should.have.been.calledWith('addDir', getFixturePath('link'));
      spy.should.have.been.calledWith('add', getFixturePath('link/add.txt'));
    });
    it('should watch symlinks as files when followSymlinks:false', async () => {
      options.followSymlinks = false;
      watcher = chokidar.watch(linkedDir, options);
      const spy = await aspy(watcher, 'all');
      spy.should.not.have.been.calledWith('addDir');
      spy.should.have.been.calledWith('add', linkedDir);
      spy.should.have.been.calledOnce;
    });
    it('should watch symlinks within a watched dir as files when followSymlinks:false', async () => {
      options.followSymlinks = false;
      const linkPath = getFixturePath('link');
      fs.symlinkSync(getFixturePath('subdir'), linkPath);
      const spy = await aspy(stdWatcher(), 'all');

      // await delay();
      setTimeout(() => {
        fs.writeFileSync(getFixturePath('subdir/add.txt'), Date.now());
        fs.unlinkSync(linkPath);
        fs.symlinkSync(getFixturePath('subdir/add.txt'), linkPath);
      }, options.usePolling ? 1200 : 300);

      await waitFor([spy.withArgs('change', linkPath)]);
      spy.should.not.have.been.calledWith('addDir', linkPath);
      spy.should.not.have.been.calledWith('add', getFixturePath('link/add.txt'));
      spy.should.have.been.calledWith('add', linkPath);
      spy.should.have.been.calledWith('change', linkPath);
    });
    it('should not reuse watcher when following a symlink to elsewhere', async () => {
      const linkedPath = getFixturePath('outside');
      const linkedFilePath = sysPath.join(linkedPath, 'text.txt');
      const linkPath = getFixturePath('subdir/subsub');
      fs.mkdirSync(linkedPath, PERM_ARR);
      fs.writeFileSync(linkedFilePath, 'b');
      fs.symlinkSync(linkedPath, linkPath);
      watcher2 = chokidar.watch(getFixturePath('subdir'), options);
      await aspy(watcher2);

      await delay(options.usePolling ? 900 : undefined);
      const watchedPath = getFixturePath('subdir/subsub/text.txt');
      watcher = chokidar.watch(watchedPath, options);
      const spy = await aspy(watcher, 'all');

      await delay();
      await write(linkedFilePath, Date.now());
      await waitFor([spy.withArgs('change')]);
      spy.should.have.been.calledWith('change', watchedPath);
    });
    it('should properly match glob patterns that include a symlinked dir', async () => {
      const dirSpy = sinon.spy(function dirSpy(){});
      const addSpy = sinon.spy(function addSpy(){});
      // test with relative path to ensure proper resolution
      const watchDir = upath.relative(process.cwd(), linkedDir);
      watcher = chokidar.watch(upath.join(watchDir, '**/*'), options)
        .on('addDir', dirSpy)
        .on('add', addSpy);
      await aspy(watcher);
      // only the children are matched by the glob pattern, not the link itself
      addSpy.should.have.been.calledThrice; // also unlink.txt & subdir/add.txt
      addSpy.should.have.been.calledWith(sysPath.join(watchDir, 'change.txt'));
      dirSpy.should.have.been.calledWith(sysPath.join(watchDir, 'subdir'));
      await write(sysPath.join(watchDir, 'add.txt'), '');
      await waitFor([[addSpy, 4]]);
      addSpy.should.have.been.calledWith(sysPath.join(watchDir, 'add.txt'));
    });
  });
  describe('watch arrays of paths/globs', function() {
    before(closeWatchers);
    it('should watch all paths in an array', async () => {
      const testPath = getFixturePath('change.txt');
      const testDir = getFixturePath('subdir');
      fs.mkdirSync(testDir);
      watcher = chokidar.watch([testDir, testPath], options);
      const spy = await aspy(watcher, 'all');
      spy.should.have.been.calledWith('add', testPath);
      spy.should.have.been.calledWith('addDir', testDir);
      spy.should.not.have.been.calledWith('add', getFixturePath('unlink.txt'));
      await write(testPath, Date.now());
      await waitFor([spy.withArgs('change')]);
      spy.should.have.been.calledWith('change', testPath);
    });
    it('should accommodate nested arrays in input', async () => {
      const testPath = getFixturePath('change.txt');
      const testDir = getFixturePath('subdir');
      await fs_mkdir(testDir);
      watcher = chokidar.watch([[testDir], [testPath]], options);
      const spy = await aspy(watcher, 'all');
      spy.should.have.been.calledWith('add', testPath);
      spy.should.have.been.calledWith('addDir', testDir);
      spy.should.not.have.been.calledWith('add', getFixturePath('unlink.txt'));
      await write(testPath, Date.now());
      await waitFor([spy.withArgs('change')]);
      spy.should.have.been.calledWith('change', testPath);
    });
    it('should throw if provided any non-string paths', () => {
      expect(chokidar.watch.bind(null, [[fixturesPath], /notastring/]))
        .to.throw(TypeError, /non-string/i);
    });
  });
  describe('watch options', function() {
    before(closeWatchers);
    describe('ignoreInitial', function() {
      describe('false', function() {
        beforeEach(function() { options.ignoreInitial = false; });
        it('should emit `add` events for preexisting files', async () => {
          watcher = chokidar.watch(fixturesPath, options);
          const spy = await aspy(watcher, 'add');
          spy.should.have.been.calledTwice;
        });
        it('should emit `addDir` event for watched dir', async () => {
          watcher = chokidar.watch(fixturesPath, options);
          const spy = await aspy(watcher, 'addDir');
          spy.should.have.been.calledOnce;
          spy.should.have.been.calledWith(fixturesPath);
        });
        it('should emit `addDir` events for preexisting dirs', async () => {
          await fs_mkdir(getFixturePath('subdir'), PERM_ARR);
          await fs_mkdir(getFixturePath('subdir/subsub'), PERM_ARR);
          watcher = chokidar.watch(fixturesPath, options);
          const spy = await aspy(watcher, 'addDir');
          spy.should.have.been.calledWith(fixturesPath);
          spy.should.have.been.calledWith(getFixturePath('subdir'));
          spy.should.have.been.calledWith(getFixturePath('subdir/subsub'));
          spy.should.have.been.calledThrice;
        });
      });
      describe('true', function() {
        beforeEach(function() { options.ignoreInitial = true; });
        it('should ignore inital add events', async () => {
          stdWatcher();
          const spy = await aspy(watcher, 'add');
          await delay();
          spy.should.not.have.been.called;
        });
        it('should ignore add events on a subsequent .add()', async () => {
          watcher = chokidar.watch(getFixturePath('subdir'), options);
          const spy = await aspy(watcher, 'add');
          watcher.add(fixturesPath);
          await delay(1000);
          spy.should.not.have.been.called;
        });
        it('should notice when a file appears in an empty directory', async () => {
          const testDir = getFixturePath('subdir');
          const testPath = getFixturePath('subdir/add.txt');
          const spy = await aspy(stdWatcher(), 'add');
          spy.should.not.have.been.called;
          await fs_mkdir(testDir, PERM_ARR);
          await write(testPath, Date.now());
          await waitFor([spy]);
          spy.should.have.been.calledOnce;
          spy.should.have.been.calledWith(testPath);
        });
        it('should emit a change on a preexisting file as a change', async () => {
          const testPath = getFixturePath('change.txt');
          const spy = await aspy(stdWatcher(), 'all');
          spy.should.not.have.been.called;
          await write(testPath, Date.now());
          await waitFor([spy.withArgs('change', testPath)]);
          spy.should.have.been.calledWith('change', testPath);
          spy.should.not.have.been.calledWith('add');
        });
        it('should not emit for preexisting dirs when depth is 0', async () => {
          options.depth = 0;
          const testPath = getFixturePath('add.txt');
          await fs_mkdir(getFixturePath('subdir'), PERM_ARR);

          await delay(200);
          const spy = await aspy(stdWatcher(), 'all');
          await write(testPath, Date.now());
          await waitFor([spy]);

          await delay(200);
          spy.should.have.been.calledWith('add', testPath);
          spy.should.not.have.been.calledWith('addDir');
        });
      });
    });
    describe('ignored', function() {
      it('should check ignore after stating', async () => {
        options.ignored = function(path, stats) {
          if (upath.normalizeSafe(path) === upath.normalizeSafe(testDir) || !stats) return false;
          return stats.isDirectory();
        };
        const testDir = getFixturePath('subdir');
        fs.mkdirSync(testDir, PERM_ARR);
        fs.writeFileSync(sysPath.join(testDir, 'add.txt'), '');
        fs.mkdirSync(sysPath.join(testDir, 'subsub'), PERM_ARR);
        fs.writeFileSync(sysPath.join(testDir, 'subsub', 'ab.txt'), '');
        watcher = chokidar.watch(testDir, options);
        const spy = await aspy(watcher, 'add');
        spy.should.have.been.calledOnce;
        spy.should.have.been.calledWith(sysPath.join(testDir, 'add.txt'));
      });
      it('should not choke on an ignored watch path', async () => {
        options.ignored = function() { return true; };
        await aspy(stdWatcher());
      });
      it('should ignore the contents of ignored dirs', async () => {
        const testDir = getFixturePath('subdir');
        const testFile = sysPath.join(testDir, 'add.txt');
        options.ignored = testDir;
        fs.mkdirSync(testDir, PERM_ARR);
        fs.writeFileSync(testFile, 'b');
        watcher = chokidar.watch(fixturesPath, options);
        const spy = await aspy(watcher, 'all');

        await delay();
        await write(testFile, Date.now());

        await delay(300);
        spy.should.not.have.been.calledWith('addDir', testDir);
        spy.should.not.have.been.calledWith('add', testFile);
        spy.should.not.have.been.calledWith('change', testFile);
      });
      it('should allow regex/fn ignores', async () => {
        options.cwd = fixturesPath;
        options.ignored = /add/;

        fs.writeFileSync(getFixturePath('add.txt'), 'b');
        watcher = chokidar.watch(fixturesPath, options);
        const spy = await aspy(watcher, 'all');

        await delay();
        await write(getFixturePath('add.txt'), Date.now());
        await write(getFixturePath('change.txt'), Date.now());

        await waitFor([spy.withArgs('change', 'change.txt')]);
        spy.should.not.have.been.calledWith('add', 'add.txt');
        spy.should.not.have.been.calledWith('change', 'add.txt');
        spy.should.have.been.calledWith('add', 'change.txt');
        spy.should.have.been.calledWith('change', 'change.txt');
      });
    });
    describe('depth', function() {
      beforeEach(async () => {
        await fs_mkdir(getFixturePath('subdir'), PERM_ARR);
        await write(getFixturePath('subdir/add.txt'), 'b');
        await delay(options.useFsEvents && 200);
        await fs_mkdir(getFixturePath('subdir/subsub'), PERM_ARR);
        await write(getFixturePath('subdir/subsub/ab.txt'), 'b');
        await delay(options.useFsEvents && 200);
      });
      it('should not recurse if depth is 0', async () => {
        options.depth = 0;
        stdWatcher();
        const spy = await aspy(watcher, 'all');
        await write(getFixturePath('subdir/add.txt'), Date.now());
        await waitFor([[spy, 4]]);
        spy.should.have.been.calledWith('addDir', fixturesPath);
        spy.should.have.been.calledWith('addDir', getFixturePath('subdir'));
        spy.should.have.been.calledWith('add', getFixturePath('change.txt'));
        spy.should.have.been.calledWith('add', getFixturePath('unlink.txt'));
        spy.should.not.have.been.calledWith('change');
        if (!osXFsWatch) spy.callCount.should.equal(4);
      });
      it('should recurse to specified depth', async () => {
        options.depth = 1;
        const addPath = getFixturePath('subdir/add.txt');
        const changePath = getFixturePath('change.txt');
        const ignoredPath = getFixturePath('subdir/subsub/ab.txt');
        stdWatcher();
        const spy = await aspy(watcher, 'all');
        await delay();
        await write(getFixturePath('change.txt'), Date.now());
        await write(addPath, Date.now());
        await write(ignoredPath, Date.now());
        await waitFor([spy.withArgs('change', addPath), spy.withArgs('change', changePath)]);
        spy.should.have.been.calledWith('addDir', getFixturePath('subdir/subsub'));
        spy.should.have.been.calledWith('change', changePath);
        spy.should.have.been.calledWith('change', addPath);
        spy.should.not.have.been.calledWith('add', ignoredPath);
        spy.should.not.have.been.calledWith('change', ignoredPath);
        if (!osXFsWatch) spy.callCount.should.equal(8);
      });
      it('should respect depth setting when following symlinks', async () => {
        if (os === 'win32') return true; // skip on windows
        options.depth = 1;
        await fs_symlink(getFixturePath('subdir'), getFixturePath('link'));
        await delay();
        stdWatcher();
        const spy = await aspy(watcher, 'all');
        spy.should.have.been.calledWith('addDir', getFixturePath('link'));
        spy.should.have.been.calledWith('addDir', getFixturePath('link/subsub'));
        spy.should.have.been.calledWith('add', getFixturePath('link/add.txt'));
        spy.should.not.have.been.calledWith('add', getFixturePath('link/subsub/ab.txt'));
      });
      it('should respect depth setting when following a new symlink', async () => {
        if (os === 'win32') return true; // skip on windows
        options.depth = 1;
        options.ignoreInitial = true;
        const linkPath = getFixturePath('link');
        const dirPath = getFixturePath('link/subsub');
        stdWatcher();
        const spy = await aspy(watcher, 'all');
        await fs_symlink(getFixturePath('subdir'), linkPath);
        await waitFor([[spy, 3], spy.withArgs('addDir', dirPath)]);
        spy.should.have.been.calledWith('addDir', linkPath);
        spy.should.have.been.calledWith('addDir', dirPath);
        spy.should.have.been.calledWith('add', getFixturePath('link/add.txt'));
        spy.should.have.been.calledThrice;
      });
      it('should correctly handle dir events when depth is 0', async () => {
        options.depth = 0;
        const subdir2 = getFixturePath('subdir2');
        const spy = await aspy(stdWatcher(), 'all');
        const addSpy = spy.withArgs('addDir');
        const unlinkSpy = spy.withArgs('unlinkDir');
        spy.should.have.been.calledWith('addDir', fixturesPath);
        spy.should.have.been.calledWith('addDir', getFixturePath('subdir'));
        await fs_mkdir(subdir2, PERM_ARR);
        await waitFor([[addSpy, 3]]);
        addSpy.should.have.been.calledThrice;

        await fs_rmdir(subdir2);
        await waitFor([unlinkSpy]);
        await delay();
        unlinkSpy.should.have.been.calledWith('unlinkDir', subdir2);
        unlinkSpy.should.have.been.calledOnce;
      });
    });
    describe('atomic', function() {
      beforeEach(function() {
        options.atomic = true;
        options.ignoreInitial = true;
      });
      it('should ignore vim/emacs/Sublime swapfiles', async () => {
        const spy = await aspy(stdWatcher(), 'all');
        await write(getFixturePath('.change.txt.swp'), 'a'); // vim
        await write(getFixturePath('add.txt\~'), 'a'); // vim/emacs
        await write(getFixturePath('.subl5f4.tmp'), 'a'); // sublime
        await delay(300);
        await write(getFixturePath('.change.txt.swp'), 'c');
        await write(getFixturePath('add.txt\~'), 'c');
        await write(getFixturePath('.subl5f4.tmp'), 'c');
        await delay(300);
        await fs_unlink(getFixturePath('.change.txt.swp'));
        await fs_unlink(getFixturePath('add.txt\~'));
        await fs_unlink(getFixturePath('.subl5f4.tmp'));
        await delay(300);
        spy.should.not.have.been.called;
      });
      it('should ignore stale tilde files', async () => {
        options.ignoreInitial = false;
        await write(getFixturePath('old.txt~'), 'a');
        await delay();
        const spy = await aspy(stdWatcher(), 'all');
        spy.should.not.have.been.calledWith(getFixturePath('old.txt'));
        spy.should.not.have.been.calledWith(getFixturePath('old.txt~'));
      });
    });
    describe('cwd', function() {
      it('should emit relative paths based on cwd', async () => {
        options.cwd = fixturesPath;
        watcher = chokidar.watch('**', options);
        const spy = await aspy(watcher, 'all');
        await write(getFixturePath('change.txt'), Date.now());
        await fs_unlink(getFixturePath('unlink.txt'));
        await waitFor([spy.withArgs('unlink')]);
        spy.should.have.been.calledWith('add', 'change.txt');
        spy.should.have.been.calledWith('add', 'unlink.txt');
        spy.should.have.been.calledWith('change', 'change.txt');
        spy.should.have.been.calledWith('unlink', 'unlink.txt');
      });
      it('should emit `addDir` with alwaysStat for renamed directory', async () => {
        options.cwd = fixturesPath;
        options.alwaysStat = true;
        options.ignoreInitial = true;
        const spy = sinon.spy();
        const testDir = getFixturePath('subdir');
        const renamedDir = getFixturePath('subdir-renamed');

        await fs_mkdir(testDir, PERM_ARR);
        watcher = chokidar.watch('.', options);

        setTimeout(() => {
          watcher.on('addDir', spy);
          fs_rename(testDir, renamedDir);
        }, 1000);

        await waitFor([spy]);
        spy.should.have.been.calledOnce;
        spy.should.have.been.calledWith('subdir-renamed');
        expect(spy.args[0][1]).to.be.ok; // stats
      });
      it('should allow separate watchers to have different cwds', async () => {
        options.cwd = fixturesPath;
        const options2 = {};
        Object.keys(options).forEach((key) => {
          options2[key] = options[key];
        });
        options2.cwd = getFixturePath('subdir');
        watcher = chokidar.watch(getGlobPath('**'), options);
        const spy1 = await aspy(watcher, 'all');

        await delay();
        watcher2 = chokidar.watch(fixturesPath, options2);
        const spy2 = await aspy(watcher2, 'all');

        await write(getFixturePath('change.txt'), Date.now());
        await fs_unlink(getFixturePath('unlink.txt'));
        await waitFor([spy1.withArgs('unlink'), spy2.withArgs('unlink')]);
        spy1.should.have.been.calledWith('change', 'change.txt');
        spy1.should.have.been.calledWith('unlink', 'unlink.txt');
        spy2.should.have.been.calledWith('add', sysPath.join('..', 'change.txt'));
        spy2.should.have.been.calledWith('add', sysPath.join('..', 'unlink.txt'));
        spy2.should.have.been.calledWith('change', sysPath.join('..', 'change.txt'));
        spy2.should.have.been.calledWith('unlink', sysPath.join('..', 'unlink.txt'));
      });
      it('should ignore files even with cwd', async () => {
        options.cwd = fixturesPath;
        options.ignored = 'ignored-option.txt';
        const files = [
          '*.txt',
          '!ignored.txt'
        ];
        fs.writeFileSync(getFixturePath('change.txt'), 'hello');
        fs.writeFileSync(getFixturePath('ignored.txt'), 'ignored');
        fs.writeFileSync(getFixturePath('ignored-option.txt'), 'ignored option');
        watcher = chokidar.watch(files, options);

        const spy = await aspy(watcher, 'all');
        fs.writeFileSync(getFixturePath('ignored.txt'), Date.now());
        fs.writeFileSync(getFixturePath('ignored-option.txt'), Date.now());
        await fs_unlink(getFixturePath('ignored.txt'));
        await fs_unlink(getFixturePath('ignored-option.txt'));
        await delay();
        await write(getFixturePath('change.txt'), 'change');
        await waitFor([spy.withArgs('change', 'change.txt')]);
        spy.should.have.been.calledWith('add', 'change.txt');
        spy.should.not.have.been.calledWith('add', 'ignored.txt');
        spy.should.not.have.been.calledWith('add', 'ignored-option.txt');
        spy.should.not.have.been.calledWith('change', 'ignored.txt');
        spy.should.not.have.been.calledWith('change', 'ignored-option.txt');
        spy.should.not.have.been.calledWith('unlink', 'ignored.txt');
        spy.should.not.have.been.calledWith('unlink', 'ignored-option.txt');
        spy.should.have.been.calledWith('change', 'change.txt');
      });
    });
    describe('ignorePermissionErrors', function() {
      let filePath;
      beforeEach(async () => {
        filePath = getFixturePath('add.txt');
        await write(filePath, 'b', {mode: 128});
        await delay();
      });
      describe('false', function() {
        beforeEach(() => {
          options.ignorePermissionErrors = false;
          // stdWatcher();
        });
        it('should not watch files without read permissions', async () => {

          if (os === 'win32') return true;
          const spy = await aspy(stdWatcher(), 'all');
          spy.should.not.have.been.calledWith('add', filePath);
          await write(filePath, Date.now());

          await delay(200);
          spy.should.not.have.been.calledWith('change', filePath);
        });
      });
      describe('true', function() {
        beforeEach(function() { options.ignorePermissionErrors = true; });
        it('should watch unreadable files if possible', async () => {
          const spy = await aspy(stdWatcher(), 'all');
          spy.should.have.been.calledWith('add', filePath);
          if (!options.useFsEvents) return true;
          await write(filePath, Date.now());
          await waitFor([spy.withArgs('change')]);
          spy.should.have.been.calledWith('change', filePath);
        });
        it('should not choke on non-existent files', async () => {
          watcher = chokidar.watch(getFixturePath('nope.txt'), options);
          await aspy(watcher);
        });
      });
    });
    describe('awaitWriteFinish', function() {
      beforeEach(function() {
        options.awaitWriteFinish = {stabilityThreshold: 500};
        options.ignoreInitial = true;
      });
      it('should use default options if none given', function() {
        options.awaitWriteFinish = true;
        watcher = stdWatcher();
        expect(watcher.options.awaitWriteFinish.pollInterval).to.equal(100);
        expect(watcher.options.awaitWriteFinish.stabilityThreshold).to.equal(2000);
      });
      it('should not emit add event before a file is fully written', async () => {
        const testPath = getFixturePath('add.txt');
        const spy = await aspy(stdWatcher(), 'all');
        await write(testPath, 'hello');
        await delay(200);
        spy.should.not.have.been.calledWith('add');
      });
      it('should wait for the file to be fully written before emitting the add event', async () => {
        const testPath = getFixturePath('add.txt');
        const spy = await aspy(stdWatcher(), 'all');
        await write(testPath, 'hello');

        await delay(300);
        spy.should.not.have.been.called;
        await waitFor([spy]);
        spy.should.have.been.calledWith('add', testPath);
      });
      it('should emit with the final stats', async () => {
        const testPath = getFixturePath('add.txt');
        const spy = await aspy(stdWatcher(), 'all');
        await write(testPath, 'hello ');

        await delay(300);
        fs.appendFileSync(testPath, 'world!');

        await waitFor([spy]);
        spy.should.have.been.calledWith('add', testPath);
        expect(spy.args[0][2].size).to.equal(12);
      });
      it('should not emit change event while a file has not been fully written', async () => {
        const testPath = getFixturePath('add.txt');
        const spy = await aspy(stdWatcher(), 'all');
        await write(testPath, 'hello');
        await delay(100);
        await write(testPath, 'edit');
        await delay(200);
        spy.should.not.have.been.calledWith('change', testPath);
      });
      it('should not emit change event before an existing file is fully updated', async () => {
        const testPath = getFixturePath('change.txt');
        const spy = await aspy(stdWatcher(), 'all');
        await write(testPath, 'hello');
        await delay(300);
        spy.should.not.have.been.calledWith('change', testPath);
      });
      it('should wait for an existing file to be fully updated before emitting the change event', async () => {
        const testPath = getFixturePath('change.txt');
        const spy = await aspy(stdWatcher(), 'all');
        fs.writeFile(testPath, 'hello', () => {});

        await delay(300);
        spy.should.not.have.been.called;
        await waitFor([spy]);
        spy.should.have.been.calledWith('change', testPath);
      });
      it('should emit change event after the file is fully written', async () => {
        const testPath = getFixturePath('add.txt');
        const spy = await aspy(stdWatcher(), 'all');
        await delay();
        await write(testPath, 'hello');

        await waitFor([spy]);
        spy.should.have.been.calledWith('add', testPath);
        await write(testPath, 'edit');
        await waitFor([spy.withArgs('change')]);
        spy.should.have.been.calledWith('change', testPath);
      });
      it('should not raise any event for a file that was deleted before fully written', async () => {
        const testPath = getFixturePath('add.txt');
        const spy = await aspy(stdWatcher(), 'all');
        await write(testPath, 'hello');
        await delay(400);
        await fs_unlink(testPath);
        await delay(400);
        spy.should.not.have.been.calledWith(sinon.match.string, testPath);
      });
      it('should be compatible with the cwd option', async () => {
        const testPath = getFixturePath('subdir/add.txt');
        const filename = sysPath.basename(testPath);
        options.cwd = sysPath.dirname(testPath);
        await fs_mkdir(options.cwd);

        await delay(200);
        const spy = await aspy(stdWatcher(), 'all');

        await delay(400);
        await write(testPath, 'hello');

        await waitFor([spy.withArgs('add')]);
        spy.should.have.been.calledWith('add', filename);
      });
      it('should still emit initial add events', async () => {
        options.ignoreInitial = false;
        const spy = await aspy(stdWatcher(), 'all');
        spy.should.have.been.calledWith('add');
        spy.should.have.been.calledWith('addDir');
      });
      it('should emit an unlink event when a file is updated and deleted just after that', async () => {
        const testPath = getFixturePath('subdir/add.txt');
        const filename = sysPath.basename(testPath);
        options.cwd = sysPath.dirname(testPath);
        await fs_mkdir(options.cwd);
        await delay();
        await write(testPath, 'hello');
        await delay();
        const spy = await aspy(stdWatcher(), 'all');
        await write(testPath, 'edit');
        await delay();
        await fs_unlink(testPath);
        await waitFor([spy.withArgs('unlink')]);
        spy.should.have.been.calledWith('unlink', filename);
        spy.should.not.have.been.calledWith('change', filename);
      });
      // describe('race2 condition', function() {
      //   // Reproduces bug https://github.com/paulmillr/chokidar/issues/546, which was causing an
      //   // uncaught exception. The race condition is likelier to happen when stat() is slow.
      //   const _fs = require('fs');
      //   const _realStat = _fs.stat;

      //   beforeEach(function() {
      //     options.awaitWriteFinish = {pollInterval: 50, stabilityThreshold: 50};
      //     options.ignoreInitial = true;

      //     // Stub fs.stat() to take a while to return.
      //     sinon.stub(_fs, 'stat', function(path, cb) {
      //       _realStat(path, w(cb, 250));
      //     });
      //   });

      //   afterEach(() => {
      //     // Restore fs.stat() back to normal.
      //     sinon.restore(_fs.stat);
      //   });

      //   it('should handle unlink that happens while waiting for stat to return', async () => {
      //     const testPath = getFixturePath('add.txt');
      //     const spy = await aspy(stdWatcher(), 'all');
      //     await write(testPath, 'hello');
      //     await waitFor([spy]);
      //     spy.should.have.been.calledWith('add', testPath);
      //     _fs.stat.reset();
      //     await write(testPath, 'edit');

      //     await delay(40);
      //     // There will be a stat() call after we notice the change, plus pollInterval.
      //     // After waiting a bit less, wait specifically for that stat() call.
      //     _fs.stat.reset();
      //     await waitFor([_fs.stat]);
      //     // Once stat call is made, it will take some time to return. Meanwhile, unlink
      //     // the file and wait for that to be noticed.
      //     await fs_unlink(testPath);
      //     await waitFor([spy.withArgs('unlink')]);

      //     await delay(400);
      //     // Wait a while after unlink to ensure stat() had time to return. That's where
      //     // an uncaught exception used to happen.
      //     spy.should.have.been.calledWith('unlink', testPath);
      //     spy.should.not.have.been.calledWith('change');
      //   });
      // });
      describe('race condition', function() {
        function w(fn, to) {
          return setTimeout.bind(null, fn, to || slowerDelay || 50);
        }
        function simpleCb(err) { if (err) throw err; }

        // Reproduces bug https://github.com/paulmillr/chokidar/issues/546, which was causing an
        // uncaught exception. The race condition is likelier to happen when stat() is slow.
        var _fs = require('fs');
        var _realStat = _fs.stat;
        beforeEach(function() {
          options.awaitWriteFinish = {pollInterval: 50, stabilityThreshold: 50};
          options.ignoreInitial = true;

          // Stub fs.stat() to take a while to return.
          sinon.stub(_fs, 'stat', function(path, cb) { _realStat(path, w(cb, 250)); });
        });

        afterEach(function() {
          // Restore fs.stat() back to normal.
          sinon.restore(_fs.stat);
        });

        function _waitFor(spies, fn) {
          function isSpyReady(spy) {
            return Array.isArray(spy) ? spy[0].callCount >= spy[1] : spy.callCount;
          }
          function finish() {
            clearInterval(intrvl);
            clearTimeout(to);
            fn();
            fn = Function.prototype;
          }
          var intrvl = setInterval(function() {
            if (spies.every(isSpyReady)) finish();
          }, 5);
          var to = setTimeout(finish, 3500);
        }

        it('should handle unlink that happens while waiting for stat to return', function(done) {
          var spy = sinon.spy();
          var testPath = getFixturePath('add.txt');
          stdWatcher()
          .on('all', spy)
          .on('ready', function() {
            fs.writeFile(testPath, 'hello', simpleCb);
            _waitFor([spy], function() {
              spy.should.have.been.calledWith('add', testPath);
              _fs.stat.reset();
              fs.writeFile(testPath, 'edit', simpleCb);
              w(function() {
                // There will be a stat() call after we notice the change, plus pollInterval.
                // After waiting a bit less, wait specifically for that stat() call.
                _fs.stat.reset();
                _waitFor([_fs.stat], function() {
                  // Once stat call is made, it will take some time to return. Meanwhile, unlink
                  // the file and wait for that to be noticed.
                  fs.unlink(testPath, simpleCb);
                  _waitFor([spy.withArgs('unlink')], w(function() {
                    // Wait a while after unlink to ensure stat() had time to return. That's where
                    // an uncaught exception used to happen.
                    spy.should.have.been.calledWith('unlink', testPath);
                    spy.should.not.have.been.calledWith('change');
                    done();
                  }, 400));
                });
              }, 40)();
            });
          });
        });
      });
    });
  });
  describe('getWatched', function() {
    before(closeWatchers);
    it('should return the watched paths', async () => {
      const expected = {};
      expected[sysPath.dirname(fixturesPath)] = [subdir.toString()];
      expected[fixturesPath] = ['change.txt', 'unlink.txt'];
      await aspy(stdWatcher(), 'ready');
      expect(watcher.getWatched()).to.deep.equal(expected);
    });
    it('should set keys relative to cwd & include added paths', async () => {
      options.cwd = fixturesPath;
      const expected = {
        '.': ['change.txt', 'subdir', 'unlink.txt'],
        '..': [subdir.toString()],
        'subdir': []
      };
      await fs_mkdir(getFixturePath('subdir'), PERM_ARR);
      await aspy(stdWatcher(), 'ready');
      expect(watcher.getWatched()).to.deep.equal(expected);
    });
  });
  describe('unwatch', function() {
    before(closeWatchers);
    beforeEach(async () => {
      options.ignoreInitial = true;
      await fs_mkdir(getFixturePath('subdir'), PERM_ARR);
      await delay();
    });
    it('should stop watching unwatched paths', async () => {
      const watchPaths = [getFixturePath('subdir'), getFixturePath('change.txt')];
      watcher = chokidar.watch(watchPaths, options);
      const spy = await aspy(watcher, 'all');
      watcher.unwatch(getFixturePath('subdir'));

      await delay();
      await write(getFixturePath('subdir/add.txt'), Date.now());
      await write(getFixturePath('change.txt'), Date.now());
      await waitFor([spy]);

      await delay(300);
      spy.should.have.been.calledWith('change', getFixturePath('change.txt'));
      spy.should.not.have.been.calledWith('add');
      if (!osXFsWatch) spy.should.have.been.calledOnce;
    });
    it('should ignore unwatched paths that are a subset of watched paths', async () => {
      watcher = chokidar.watch(fixturesPath, options);
      const spy = await aspy(watcher, 'all');

      await delay();
      // test with both relative and absolute paths
      const subdirRel = upath.relative(process.cwd(), getFixturePath('subdir'));
      watcher.unwatch([subdirRel, getGlobPath('unl*')]);

      await delay();
      await fs_unlink(getFixturePath('unlink.txt'));
      await write(getFixturePath('subdir/add.txt'), Date.now());
      await write(getFixturePath('change.txt'), Date.now());
      await waitFor([spy.withArgs('change')]);

      await delay(300);
      spy.should.have.been.calledWith('change', getFixturePath('change.txt'));
      spy.should.not.have.been.calledWith('add', getFixturePath('subdir/add.txt'));
      spy.should.not.have.been.calledWith('unlink');
      if (!osXFsWatch) spy.should.have.been.calledOnce;
    });
    it('should unwatch relative paths', async () => {
      const fixturesDir = sysPath.relative(process.cwd(), fixturesPath);
      const subdir = sysPath.join(fixturesDir, 'subdir');
      const changeFile = sysPath.join(fixturesDir, 'change.txt');
      const watchPaths = [subdir, changeFile];
      watcher = chokidar.watch(watchPaths, options);
      const spy = await aspy(watcher, 'all');

      await delay();
      watcher.unwatch(subdir);
      await write(getFixturePath('subdir/add.txt'), Date.now());
      await write(getFixturePath('change.txt'), Date.now());
      await waitFor([spy]);

      await delay(300);
      spy.should.have.been.calledWith('change', changeFile);
      spy.should.not.have.been.calledWith('add');
      if (!osXFsWatch) spy.should.have.been.calledOnce;
    });
    it('should watch paths that were unwatched and added again', async () => {
      const spy = sinon.spy();
      const watchPaths = [getFixturePath('change.txt')];
      watcher = chokidar.watch(watchPaths, options);
      await aspy(watcher);

      await delay();
      watcher.unwatch(getFixturePath('change.txt'));

      await delay();
      watcher.on('all', spy).add(getFixturePath('change.txt'));

      await delay();
      await write(getFixturePath('change.txt'), Date.now());
      await waitFor([spy]);
      spy.should.have.been.calledWith('change', getFixturePath('change.txt'));
      if (!osXFsWatch) spy.should.have.been.calledOnce;
    });
    it('should unwatch paths that are relative to options.cwd', async () => {
      options.cwd = fixturesPath;
      watcher = chokidar.watch('.', options);
      const spy = await aspy(watcher, 'all');
      watcher.unwatch(['subdir', getFixturePath('unlink.txt')]);

      await delay();
      await fs_unlink(getFixturePath('unlink.txt'));
      await write(getFixturePath('subdir/add.txt'), Date.now());
      await write(getFixturePath('change.txt'), Date.now());
      await waitFor([spy]);

      await delay(300);
      spy.should.have.been.calledWith('change', 'change.txt');
      spy.should.not.have.been.calledWith('add');
      spy.should.not.have.been.calledWith('unlink');
      if (!osXFsWatch) spy.should.have.been.calledOnce;
    });
  });
  describe('close', function() {
    it('should ignore further events on close', async () => {
      return new Promise(async (resolve) => {
        const spy = sinon.spy();
        watcher = chokidar.watch(fixturesPath, options);
        watcher.once('add', () => {
          watcher.once('add', async () => {
            watcher.on('add', spy).close();
            await delay(900);
            await write(getFixturePath('add.txt'), Date.now());
            spy.should.not.have.been.called;
            resolve();
          });
        });
        await aspy(watcher);
        await write(getFixturePath('add.txt'), 'hello');
        await fs_unlink(getFixturePath('add.txt'));
      });
    });
    it('should not prevent the process from exiting', async () => {
      const scriptFile = getFixturePath('script.js');
      const scriptContent = '\
      const chokidar = require("' + __dirname.replace(/\\/g, '\\\\') + '");\n\
      const watcher = chokidar.watch("' + scriptFile.replace(/\\/g, '\\\\') + '");\n\
      watcher.close();\n\
      process.stdout.write("closed");\n';
      await write(scriptFile, scriptContent);
      const obj = await exec('node ' + scriptFile);
      const stdout = obj.stdout;
      expect(stdout.toString()).to.equal('closed');
    });
  });
  describe('env variable option override', function() {
    describe('CHOKIDAR_USEPOLLING', function() {
      afterEach(function() {
        delete process.env.CHOKIDAR_USEPOLLING;
      });

      it('should make options.usePolling `true` when CHOKIDAR_USEPOLLING is set to true', async () => {
        options.usePolling = false;
        process.env.CHOKIDAR_USEPOLLING = 'true';

        watcher = chokidar.watch(fixturesPath, options);
        await aspy(watcher);
        watcher.options.usePolling.should.be.true;
      });

      it('should make options.usePolling `true` when CHOKIDAR_USEPOLLING is set to 1', async () => {
        options.usePolling = false;
        process.env.CHOKIDAR_USEPOLLING = '1';

        watcher = chokidar.watch(fixturesPath, options);
        await aspy(watcher);
        watcher.options.usePolling.should.be.true;
      });

      it('should make options.usePolling `false` when CHOKIDAR_USEPOLLING is set to false', async () => {
        options.usePolling = true;
        process.env.CHOKIDAR_USEPOLLING = 'false';

        watcher = chokidar.watch(fixturesPath, options);
        await aspy(watcher);
        watcher.options.usePolling.should.be.false;
      });

      it('should make options.usePolling `false` when CHOKIDAR_USEPOLLING is set to 0', async () => {
        options.usePolling = true;
        process.env.CHOKIDAR_USEPOLLING = 'false';

        watcher = chokidar.watch(fixturesPath, options);
        await aspy(watcher);
        watcher.options.usePolling.should.be.false;
      });

      it('should not attenuate options.usePolling when CHOKIDAR_USEPOLLING is set to an arbitrary value', async () => {
        options.usePolling = true;
        process.env.CHOKIDAR_USEPOLLING = 'foo';

        watcher = chokidar.watch(fixturesPath, options);
        await aspy(watcher);
        watcher.options.usePolling.should.be.true;
      });
    });
    describe('CHOKIDAR_INTERVAL', function() {
      afterEach(() => {
        delete process.env.CHOKIDAR_INTERVAL;
      });

      it('should make options.interval = CHOKIDAR_INTERVAL when it is set', async () => {
        options.interval = 100;
        process.env.CHOKIDAR_INTERVAL = '1500';

        watcher = chokidar.watch(fixturesPath, options);
        await aspy(watcher);
        watcher.options.interval.should.be.equal(1500);
      });
    });
  });
};

describe('chokidar', function() {
  this.timeout(6000);
  before(async () => {
    let created = 0;
    await rimraf(sysPath.join(__dirname, 'test-fixtures'));
    const _content = fs.readFileSync(__filename, 'utf-8');
    const _only = _content.match(/\sit\.only\(/g);
    const itCount = _only && _only.length || _content.match(/\sit\(/g).length;
    const testCount = itCount * 3;
    fs.mkdirSync(fixturesPath, PERM_ARR);
    while (subdir < testCount) {
      subdir++;
      fixturesPath = getFixturePath('');
      fs.mkdirSync(fixturesPath, PERM_ARR);
      fs.writeFileSync(sysPath.join(fixturesPath, 'change.txt'), 'b');
      fs.writeFileSync(sysPath.join(fixturesPath, 'unlink.txt'), 'b');
    }
    subdir = 0;
  });
<<<<<<< HEAD

=======
>>>>>>> c869fbb4
  beforeEach(function() {
    subdir++;
    fixturesPath = getFixturePath('');
  });

<<<<<<< HEAD
  after(async () => {
    await rimraf(sysPath.join(__dirname, 'test-fixtures'));
  });

  afterEach(function() {
    function disposeWatcher(watcher) {
      if (!watcher || !watcher.close) return;
      os === 'darwin' ? usedWatchers.push(watcher) : watcher.close();
    }
=======
  function disposeWatcher(watcher) {
    if (!watcher || !watcher.close) return;
    os === 'darwin' ? usedWatchers.push(watcher) : watcher.close();
  }
  afterEach(function() {
>>>>>>> c869fbb4
    disposeWatcher(watcher);
    disposeWatcher(watcher2);
  });

  it('should expose public API methods', function() {
    chokidar.FSWatcher.should.be.a('function');
    chokidar.watch.should.be.a('function');
  });

  if (os === 'darwin') {
    describe('fsevents (native extension)', runTests.bind(this, {useFsEvents: true}));
  }
  if (os !== 'darwin') {
    describe('fs.watch (non-polling)', runTests.bind(this, {usePolling: false, useFsEvents: false}));
  }
  describe('fs.watchFile (polling)', runTests.bind(this, {usePolling: true, interval: 10}));
});<|MERGE_RESOLUTION|>--- conflicted
+++ resolved
@@ -38,7 +38,6 @@
   });
 };
 
-<<<<<<< HEAD
 /** @type {chokidar.FSWatcher=} */
 let watcher;
 /** @type {chokidar.FSWatcher=} */
@@ -51,20 +50,6 @@
 let win32Polling;
 let slowerDelay;
 const PERM_ARR = 0o755; // rwe, r+e, r+e
-=======
-let watcher,
-    watcher2,
-    usedWatchers = [],
-    fixturesPath,
-    subdir = 0,
-    options,
-    node010 = process.version.slice(0, 5) === 'v0.10',
-    osXFsWatch,
-    win32Polling,
-    slowerDelay,
-    mochaIt = it,
-    PERM_ARR = 0o755; // rwe, r+e, r+e; 755
->>>>>>> c869fbb4
 
 const delay = async (time) => {
   return new Promise((resolve) => {
@@ -94,10 +79,6 @@
   }
 };
 
-<<<<<<< HEAD
-=======
-
->>>>>>> c869fbb4
 const runTests = function(baseopts) {
   baseopts.persistent = true;
 
@@ -2056,16 +2037,11 @@
     }
     subdir = 0;
   });
-<<<<<<< HEAD
-
-=======
->>>>>>> c869fbb4
   beforeEach(function() {
     subdir++;
     fixturesPath = getFixturePath('');
   });
 
-<<<<<<< HEAD
   after(async () => {
     await rimraf(sysPath.join(__dirname, 'test-fixtures'));
   });
@@ -2075,13 +2051,6 @@
       if (!watcher || !watcher.close) return;
       os === 'darwin' ? usedWatchers.push(watcher) : watcher.close();
     }
-=======
-  function disposeWatcher(watcher) {
-    if (!watcher || !watcher.close) return;
-    os === 'darwin' ? usedWatchers.push(watcher) : watcher.close();
-  }
-  afterEach(function() {
->>>>>>> c869fbb4
     disposeWatcher(watcher);
     disposeWatcher(watcher2);
   });
@@ -2093,8 +2062,7 @@
 
   if (os === 'darwin') {
     describe('fsevents (native extension)', runTests.bind(this, {useFsEvents: true}));
-  }
-  if (os !== 'darwin') {
+  } else {
     describe('fs.watch (non-polling)', runTests.bind(this, {usePolling: false, useFsEvents: false}));
   }
   describe('fs.watchFile (polling)', runTests.bind(this, {usePolling: true, interval: 10}));
