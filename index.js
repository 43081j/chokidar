'use strict';
const EventEmitter = require('events').EventEmitter;
const fs = require('fs');
const sysPath = require('path');
const asyncEach = require('async-each');
const anymatch = require('anymatch');
const globParent = require('glob-parent');
const isGlob = require('is-glob');
const inherits = require('inherits');
const braces = require('braces');
const normalizePath = require('normalize-path');
const upath = require('upath');

const NodeFsHandler = require('./lib/nodefs-handler');
const FsEventsHandler = require('./lib/fsevents-handler');

const arrify = function(value) {
  if (value == null) return [];
  return Array.isArray(value) ? value : [value];
};

const flatten = function(list, result) {
  if (result == null) result = [];
  list.forEach(function(item) {
    if (Array.isArray(item)) {
      flatten(item, result);
    } else {
      result.push(item);
    }
  });
  return result;
};

// Little isString util for use in Array#every.
const isString = function(thing) {
  return typeof thing === 'string';
};

// Public: Main class.
// Watches files & directories for changes.
//
// * _opts - object, chokidar options hash
//
// Emitted events:
// `add`, `addDir`, `change`, `unlink`, `unlinkDir`, `all`, `error`
//
// Examples
//
//  const watcher = new FSWatcher()
//    .add(directories)
//    .on('add', path => console.log('File', path, 'was added'))
//    .on('change', path => console.log('File', path, 'was changed'))
//    .on('unlink', path => console.log('File', path, 'was removed'))
//    .on('all', (event, path) => console.log(path, ' emitted ', event))
//
function FSWatcher(_opts) {
  EventEmitter.call(this);
  const opts = {};
  // in case _opts that is passed in is a frozen object
  if (_opts) for (const opt in _opts) opts[opt] = _opts[opt];
  this._watched = Object.create(null);
  this._closers = Object.create(null);
  this._ignoredPaths = Object.create(null);
  Object.defineProperty(this, '_globIgnored', {
    get: function() { return Object.keys(this._ignoredPaths); }
  });
  this.closed = false;
  this._throttled = Object.create(null);
  this._symlinkPaths = Object.create(null);

  function undef(key) {
    return opts[key] === undefined;
  }

  // Set up default options.
  if (undef('persistent')) opts.persistent = true;
  if (undef('ignoreInitial')) opts.ignoreInitial = false;
  if (undef('ignorePermissionErrors')) opts.ignorePermissionErrors = false;
  if (undef('interval')) opts.interval = 100;
  if (undef('binaryInterval')) opts.binaryInterval = 300;
  if (undef('disableGlobbing')) opts.disableGlobbing = false;
  this.enableBinaryInterval = opts.binaryInterval !== opts.interval;

  // Enable fsevents on OS X when polling isn't explicitly enabled.
  if (undef('useFsEvents')) opts.useFsEvents = !opts.usePolling;

  // If we can't use fsevents, ensure the options reflect it's disabled.
  if (!FsEventsHandler.canUse()) opts.useFsEvents = false;

  // Use polling on Mac if not using fsevents.
  // Other platforms use non-polling fs_watch.
  if (undef('usePolling') && !opts.useFsEvents) {
    opts.usePolling = process.platform === 'darwin';
  }

  // Global override (useful for end-developers that need to force polling for all
  // instances of chokidar, regardless of usage/dependency depth)
  const envPoll = process.env.CHOKIDAR_USEPOLLING;
  if (envPoll !== undefined) {
    const envLower = envPoll.toLowerCase();

    if (envLower === 'false' || envLower === '0') {
      opts.usePolling = false;
    } else if (envLower === 'true' || envLower === '1') {
      opts.usePolling = true;
    } else {
      opts.usePolling = !!envLower;
    }
  }
  const envInterval = process.env.CHOKIDAR_INTERVAL;
  if (envInterval) {
    opts.interval = parseInt(envInterval);
  }

<<<<<<< HEAD
  // Editor atomic write normalization enabled by default with fs_watch
=======
  // Editor atomic write handling enabled by default with fs.watch
>>>>>>> fc243cd9
  if (undef('atomic')) opts.atomic = !opts.usePolling && !opts.useFsEvents;

  if (undef('followSymlinks')) opts.followSymlinks = true;

  if (undef('awaitWriteFinish')) opts.awaitWriteFinish = false;
  if (opts.awaitWriteFinish === true) opts.awaitWriteFinish = {};
  const awf = opts.awaitWriteFinish;
  if (awf) {
    if (!awf.stabilityThreshold) awf.stabilityThreshold = 2000;
    if (!awf.pollInterval) awf.pollInterval = 100;

    this._pendingWrites = Object.create(null);
  }
  if (opts.ignored) opts.ignored = arrify(opts.ignored);

  this._isntIgnored = function(path, stat) {
    return !this._isIgnored(path, stat);
  }.bind(this);

  let readyCalls = 0;
  this._emitReady = function() {
    if (++readyCalls >= this._readyCount) {
      this._emitReady = Function.prototype;
      this._readyEmitted = true;
      // use process.nextTick to allow time for listener to be bound
      process.nextTick(this.emit.bind(this, 'ready'));
    }
  }.bind(this);

  this.options = opts;

  // You’re frozen when your heart’s not open.
  Object.freeze(opts);
}

inherits(FSWatcher, EventEmitter);

// Common helpers
// --------------

// Private method: Normalize and emit events
//
// * event     - string, type of event
// * path      - string, file or directory path
// * val[1..3] - arguments to be passed with event
//
// Returns the error if defined, otherwise the value of the
// FSWatcher instance's `closed` flag
FSWatcher.prototype._emit = function(event, path, val1, val2, val3) {
  if (this.options.cwd) path = sysPath.relative(this.options.cwd, path);
  const args = [event, path];
  if (val3 !== undefined) args.push(val1, val2, val3);
  else if (val2 !== undefined) args.push(val1, val2);
  else if (val1 !== undefined) args.push(val1);

  const awf = this.options.awaitWriteFinish;
  if (awf && this._pendingWrites[path]) {
    this._pendingWrites[path].lastChange = new Date();
    return this;
  }

<<<<<<< HEAD
  if (this.options.atomic) {
    if (event === 'unlink') {
      this._pendingUnlinks[path] = args;
      setTimeout(function() {
        Object.keys(this._pendingUnlinks).forEach(function(path) {
          this.emit.apply(this, this._pendingUnlinks[path]);
          this.emit.apply(this, ['all'].concat(this._pendingUnlinks[path]));
          delete this._pendingUnlinks[path];
        }.bind(this));
      }.bind(this),
      typeof this.options.atomic === "number" ? this.options.atomic : 100);
      return this;
    } else if (event === 'add' && this._pendingUnlinks[path]) {
      event = args[0] = 'change';
      delete this._pendingUnlinks[path];
    }
  }

  const emitEvent = function() {
=======
  var emitEvent = function() {
>>>>>>> fc243cd9
    this.emit.apply(this, args);
    if (event !== 'error') this.emit.apply(this, ['all'].concat(args));
  }.bind(this);

  if (awf && (event === 'add' || event === 'change') && this._readyEmitted) {
    const awfEmit = function(err, stats) {
      if (err) {
        event = args[0] = 'error';
        args[1] = err;
        emitEvent();
      } else if (stats) {
        // if stats doesn't exist the file must have been deleted
        if (args.length > 2) {
          args[2] = stats;
        } else {
          args.push(stats);
        }
        emitEvent();
      }
    };

    this._awaitWriteFinish(path, awf.stabilityThreshold, event, awfEmit);
    return this;
  }

  if (event === 'change') {
    if (!this._throttle('change', path, 50)) return this;
  }

  if (
    this.options.alwaysStat && val1 === undefined &&
    (event === 'add' || event === 'addDir' || event === 'change')
  ) {
    const fullPath = this.options.cwd ? sysPath.join(this.options.cwd, path) : path;
    fs.stat(fullPath, function(error, stats) {
      // Suppress event when fs_stat fails, to avoid sending undefined 'stat'
      if (error || !stats) return;

      args.push(stats);
      emitEvent();
    });
  } else {
    emitEvent();
  }

  return this;
};

// Private method: Common handler for errors
//
// * error  - object, Error instance
//
// Returns the error if defined, otherwise the value of the
// FSWatcher instance's `closed` flag
FSWatcher.prototype._handleError = function(error) {
  const code = error && error.code;
  const ipe = this.options.ignorePermissionErrors;
  if (error &&
    code !== 'ENOENT' &&
    code !== 'ENOTDIR' &&
    (!ipe || (code !== 'EPERM' && code !== 'EACCES'))
  ) this.emit('error', error);
  return error || this.closed;
};

// Private method: Helper utility for throttling
//
// * action  - string, type of action being throttled
// * path    - string, path being acted upon
// * timeout - int, duration of time to suppress duplicate actions
//
// Returns throttle tracking object or false if action should be suppressed
FSWatcher.prototype._throttle = function(action, path, timeout) {
  if (!(action in this._throttled)) {
    this._throttled[action] = Object.create(null);
  }
  const throttled = this._throttled[action];
  if (path in throttled) {
    throttled[path].count++;
    return false;
  }
  function clear() {
    const count = throttled[path] ? throttled[path].count : 0;
    delete throttled[path];
    clearTimeout(timeoutObject);
    return count;
  }
  const timeoutObject = setTimeout(clear, timeout);
  throttled[path] = {timeoutObject: timeoutObject, clear: clear, count: 0};
  return throttled[path];
};

// Private method: Awaits write operation to finish
//
// * path    - string, path being acted upon
// * threshold - int, time in milliseconds a file size must be fixed before
//                    acknowledging write operation is finished
// * awfEmit - function, to be called when ready for event to be emitted
// Polls a newly created file for size variations. When files size does not
// change for 'threshold' milliseconds calls callback.
FSWatcher.prototype._awaitWriteFinish = function(path, threshold, event, awfEmit) {
  let timeoutHandler;

  let fullPath = path;
  if (this.options.cwd && !sysPath.isAbsolute(path)) {
    fullPath = sysPath.join(this.options.cwd, path);
  }

  const now = new Date();

  const awaitWriteFinish = (function (prevStat) {
    fs.stat(fullPath, function(err, curStat) {
      if (err || !(path in this._pendingWrites)) {
        if (err && err.code !== 'ENOENT') awfEmit(err);
        return;
      }

      const now = new Date();

      if (prevStat && curStat.size != prevStat.size) {
        this._pendingWrites[path].lastChange = now;
      }

      if (now - this._pendingWrites[path].lastChange >= threshold) {
        delete this._pendingWrites[path];
        awfEmit(null, curStat);
      } else {
        timeoutHandler = setTimeout(
          awaitWriteFinish.bind(this, curStat),
          this.options.awaitWriteFinish.pollInterval
        );
      }
    }.bind(this));
  }.bind(this));

  if (!(path in this._pendingWrites)) {
    this._pendingWrites[path] = {
      lastChange: now,
      cancelWait: function() {
        delete this._pendingWrites[path];
        clearTimeout(timeoutHandler);
        return event;
      }.bind(this)
    };
    timeoutHandler = setTimeout(
      awaitWriteFinish.bind(this),
      this.options.awaitWriteFinish.pollInterval
    );
  }
};

// Private method: Determines whether user has asked to ignore this path
//
// * path  - string, path to file or directory
// * stats - object, result of fs_stat
//
// Returns boolean
const dotRe = /\..*\.(sw[px])$|\~$|\.subl.*\.tmp/;
FSWatcher.prototype._isIgnored = function(path, stats) {
  if (!this._userIgnored) {
    const cwd = this.options.cwd;
    let ignored = this.options.ignored;
    if (cwd && ignored) {
      ignored = ignored.map(function (path) {
        if (typeof path !== 'string') return path;
        return upath.normalize(sysPath.isAbsolute(path) ? path : sysPath.join(cwd, path));
      });
    }
    const paths = arrify(ignored)
      .filter(function(path) {
        return typeof path === 'string' && !isGlob(path);
      }).map(function(path) {
        return path + '/**';
      });
    this._userIgnored = anymatch(
      this._globIgnored.concat(ignored).concat(paths)
    );
  }

  return this._userIgnored([path, stats]);
};

// Private method: Provides a set of common helpers and properties relating to
// symlink and glob handling
//
// * path - string, file, directory, or glob pattern being watched
// * depth - int, at any depth > 0, this isn't a glob
//
// Returns object containing helpers for this path
const replacerRe = /^\.[\/\\]/;
FSWatcher.prototype._getWatchHelpers = function(path, depth) {
  path = path.replace(replacerRe, '');
  const watchPath = depth || this.options.disableGlobbing || !isGlob(path) ? path : globParent(path);
  const fullWatchPath = sysPath.resolve(watchPath);
  const hasGlob = watchPath !== path;
  const globFilter = hasGlob ? anymatch(path) : false;
  const follow = this.options.followSymlinks;
  let globSymlink = hasGlob && follow ? null : false;

  const checkGlobSymlink = function(entry) {
    // only need to resolve once
    // first entry should always have entry.parentDir === ''
    if (globSymlink == null) {
      globSymlink = entry.fullParentDir === fullWatchPath ? false : {
        realPath: entry.fullParentDir,
        linkPath: fullWatchPath
      };
    }

    if (globSymlink) {
      return entry.fullPath.replace(globSymlink.realPath, globSymlink.linkPath);
    }

    return entry.fullPath;
  };

  const entryPath = function(entry) {
    return sysPath.join(watchPath,
      sysPath.relative(watchPath, checkGlobSymlink(entry))
    );
  };

  const filterPath = function(entry) {
    if (entry.stat && entry.stat.isSymbolicLink()) return filterDir(entry);
    const resolvedPath = entryPath(entry);
    return (!hasGlob || globFilter(resolvedPath)) &&
      this._isntIgnored(resolvedPath, entry.stat) &&
      (this.options.ignorePermissionErrors ||
        this._hasReadPermissions(entry.stat));
  }.bind(this);

  const getDirParts = function(path) {
    if (!hasGlob) return false;
    const parts = [];
    const expandedPath = braces.expand(path);
    expandedPath.forEach(function(path) {
      parts.push(sysPath.relative(watchPath, path).split(/[\/\\]/));
    });
    return parts;
  };

  const dirParts = getDirParts(path);
  if (dirParts) {
    dirParts.forEach(function(parts) {
      if (parts.length > 1) parts.pop();
    });
  }
  let unmatchedGlob;

  const filterDir = function(entry) {
    if (hasGlob) {
      const entryParts = getDirParts(checkGlobSymlink(entry));
      let globstar = false;
      unmatchedGlob = !dirParts.some(function(parts) {
        return parts.every(function(part, i) {
          if (part === '**') globstar = true;
          return globstar || !entryParts[0][i] || anymatch(part, entryParts[0][i]);
        });
      });
    }
    return !unmatchedGlob && this._isntIgnored(entryPath(entry), entry.stat);
  }.bind(this);

  return {
    followSymlinks: follow,
    statMethod: follow ? 'stat' : 'lstat',
    path: path,
    watchPath: watchPath,
    entryPath: entryPath,
    hasGlob: hasGlob,
    globFilter: globFilter,
    filterPath: filterPath,
    filterDir: filterDir
  };
};

// Directory helpers
// -----------------

// Private method: Provides directory tracking objects
//
// * directory - string, path of the directory
//
// Returns the directory's tracking object
FSWatcher.prototype._getWatchedDir = function(directory) {
  const dir = sysPath.resolve(directory);
  const watcherRemove = this._remove.bind(this);
  if (!(dir in this._watched)) this._watched[dir] = {
    _items: Object.create(null),
    add: function(item) {
      if (item !== '.' && item !== '..') this._items[item] = true;
    },
    remove: function(item) {
      delete this._items[item];
      if (!this.children().length) {
        fs.readdir(dir, function(err) {
          if (err) watcherRemove(sysPath.dirname(dir), sysPath.basename(dir));
        });
      }
    },
    has: function(item) {return item in this._items;},
    children: function() {return Object.keys(this._items);}
  };
  return this._watched[dir];
};

// File helpers
// ------------

// Private method: Check for read permissions
// Based on this answer on SO: http://stackoverflow.com/a/11781404/1358405
//
// * stats - object, result of fs_stat
//
// Returns boolean
FSWatcher.prototype._hasReadPermissions = function(stats) {
  return Boolean(4 & parseInt(((stats && stats.mode) & 0x1ff).toString(8)[0], 10));
};

// Private method: Handles emitting unlink events for
// files and directories, and via recursion, for
// files and directories within directories that are unlinked
//
// * directory - string, directory within which the following item is located
// * item      - string, base path of item/directory
//
// Returns nothing
FSWatcher.prototype._remove = function(directory, item) {
  // if what is being deleted is a directory, get that directory's paths
  // for recursive deleting and cleaning of watched object
  // if it is not a directory, nestedDirectoryChildren will be empty array
  const path = sysPath.join(directory, item);
  const fullPath = sysPath.resolve(path);
  const isDirectory = this._watched[path] || this._watched[fullPath];

  // prevent duplicate handling in case of arriving here nearly simultaneously
  // via multiple paths (such as _handleFile and _handleDir)
  if (!this._throttle('remove', path, 100)) return;

  // if the only watched file is removed, watch for its return
  const watchedDirs = Object.keys(this._watched);
  if (!isDirectory && !this.options.useFsEvents && watchedDirs.length === 1) {
    this.add(directory, item, true);
  }

  // This will create a new entry in the watched object in either case
  // so we got to do the directory check beforehand
  const nestedDirectoryChildren = this._getWatchedDir(path).children();

  // Recursively remove children directories / files.
  nestedDirectoryChildren.forEach(function(nestedItem) {
    this._remove(path, nestedItem);
  }, this);

  // Check if item was on the watched list and remove it
  const parent = this._getWatchedDir(directory);
  const wasTracked = parent.has(item);
  parent.remove(item);

  // If we wait for this file to be fully written, cancel the wait.
  let relPath = path;
  if (this.options.cwd) relPath = sysPath.relative(this.options.cwd, path);
  if (this.options.awaitWriteFinish && this._pendingWrites[relPath]) {
    const event = this._pendingWrites[relPath].cancelWait();
    if (event === 'add') return;
  }

  // The Entry will either be a directory that just got removed
  // or a bogus entry to a file, in either case we have to remove it
  delete this._watched[path];
  delete this._watched[fullPath];
  const eventName = isDirectory ? 'unlinkDir' : 'unlink';
  if (wasTracked && !this._isIgnored(path)) this._emit(eventName, path);

  // Avoid conflicts if we later create another file with the same name
  if (!this.options.useFsEvents) {
    this._closePath(path);
  }
};

FSWatcher.prototype._closePath = function(path) {
  if (!this._closers[path]) return;
  this._closers[path]();
  delete this._closers[path];
  this._getWatchedDir(sysPath.dirname(path)).remove(sysPath.basename(path));
};

// Public method: Adds paths to be watched on an existing FSWatcher instance

// * paths     - string or array of strings, file/directory paths and/or globs
// * _origAdd  - private boolean, for handling non-existent paths to be watched
// * _internal - private boolean, indicates a non-user add

// Returns an instance of FSWatcher for chaining.
FSWatcher.prototype.add = function(paths, _origAdd, _internal) {
  const disableGlobbing = this.options.disableGlobbing;
  const cwd = this.options.cwd;
  this.closed = false;
  paths = flatten(arrify(paths));

  if (!paths.every(isString)) {
    throw new TypeError('Non-string provided as watch path: ' + paths);
  }

  if (cwd) paths = paths.map(function(path) {
    let absPath;
    if (sysPath.isAbsolute(path)) {
      absPath = path;
    } else if (path[0] === '!') {
      absPath = '!' + sysPath.join(cwd, path.substring(1));
    } else {
      absPath = sysPath.join(cwd, path);
    }

    // Check `path` instead of `absPath` because the cwd portion can't be a glob
    if (disableGlobbing || !isGlob(path)) {
      return absPath;
    } else {
      return normalizePath(absPath);
    }
  });

  if (this.options.atomic) {
    paths = paths.map(function(path) {
      // If `path` is already a glob, we do not have to do anything.
      if (isGlob(path)) {
        return path;
      }
      else {
        var splits = path.split(sysPath.sep);
        if (splits.length && splits[splits.length - 1]) {
          // We make the last segment of the path a glob pattern.
          // This type of a glob pattern is equivalent to the original name.
          splits[splits.length - 1] = '@(' + splits[splits.length - 1] + ')';
        }
        return splits.join(sysPath.sep);
      }
    });
  }

  // set aside negated glob strings
  paths = paths.filter(function(path) {
    if (path[0] === '!') {
      this._ignoredPaths[path.substring(1)] = true;
    } else {
      // if a path is being added that was previously ignored, stop ignoring it
      delete this._ignoredPaths[path];
      delete this._ignoredPaths[path + '/**'];

      // reset the cached userIgnored anymatch fn
      // to make ignoredPaths changes effective
      this._userIgnored = null;

      return true;
    }
  }, this);

  if (this.options.useFsEvents && FsEventsHandler.canUse()) {
    if (!this._readyCount) this._readyCount = paths.length;
    if (this.options.persistent) this._readyCount *= 2;
    paths.forEach(this._addToFsEvents, this);
  } else {
    if (!this._readyCount) this._readyCount = 0;
    this._readyCount += paths.length;
    asyncEach(paths, function(path, next) {
      this._addToNodeFs(path, !_internal, 0, 0, _origAdd, function(err, res) {
        if (res) this._emitReady();
        next(err, res);
      }.bind(this));
    }.bind(this), function(error, results) {
      results.forEach(function(item) {
        if (!item || this.closed) return;
        this.add(sysPath.dirname(item), sysPath.basename(_origAdd || item));
      }, this);
    }.bind(this));
  }

  return this;
};

// Public method: Close watchers or start ignoring events from specified paths.

// * paths     - string or array of strings, file/directory paths and/or globs

// Returns instance of FSWatcher for chaining.
FSWatcher.prototype.unwatch = function(paths) {
  if (this.closed) return this;
  paths = flatten(arrify(paths));

  paths.forEach(function(path) {
    // convert to absolute path unless relative path already matches
    if (!sysPath.isAbsolute(path) && !this._closers[path]) {
      if (this.options.cwd) path = sysPath.join(this.options.cwd, path);
      path = sysPath.resolve(path);
    }

    this._closePath(path);

    this._ignoredPaths[path] = true;
    if (path in this._watched) {
      this._ignoredPaths[path + '/**'] = true;
    }

    // reset the cached userIgnored anymatch fn
    // to make ignoredPaths changes effective
    this._userIgnored = null;
  }, this);

  return this;
};

// Public method: Close watchers and remove all listeners from watched paths.

// Returns instance of FSWatcher for chaining.
FSWatcher.prototype.close = function() {
  if (this.closed) return this;

  this.closed = true;
  Object.keys(this._closers).forEach(function(watchPath) {
    this._closers[watchPath]();
    delete this._closers[watchPath];
  }, this);
  this._watched = Object.create(null);

  this.removeAllListeners();
  return this;
};

// Public method: Expose list of watched paths

// Returns object w/ dir paths as keys and arrays of contained paths as values.
FSWatcher.prototype.getWatched = function() {
  const watchList = {};
  Object.keys(this._watched).forEach(function(dir) {
    const key = this.options.cwd ? sysPath.relative(this.options.cwd, dir) : dir;
    watchList[key || '.'] = Object.keys(this._watched[dir]._items).sort();
  }.bind(this));
  return watchList;
};

// Attach watch handler prototype methods
function importHandler(handler) {
  Object.keys(handler.prototype).forEach(function(method) {
    FSWatcher.prototype[method] = handler.prototype[method];
  });
}
importHandler(NodeFsHandler);
if (FsEventsHandler.canUse()) importHandler(FsEventsHandler);

// Export FSWatcher class
exports.FSWatcher = FSWatcher;

// Public function: Instantiates watcher with paths to be tracked.

// * paths     - string or array of strings, file/directory paths and/or globs
// * options   - object, chokidar options

// Returns an instance of FSWatcher for chaining.
exports.watch = function(paths, options) {
  return new FSWatcher(options).add(paths);
};<|MERGE_RESOLUTION|>--- conflicted
+++ resolved
@@ -112,11 +112,7 @@
     opts.interval = parseInt(envInterval);
   }
 
-<<<<<<< HEAD
-  // Editor atomic write normalization enabled by default with fs_watch
-=======
   // Editor atomic write handling enabled by default with fs.watch
->>>>>>> fc243cd9
   if (undef('atomic')) opts.atomic = !opts.usePolling && !opts.useFsEvents;
 
   if (undef('followSymlinks')) opts.followSymlinks = true;
@@ -178,29 +174,7 @@
     return this;
   }
 
-<<<<<<< HEAD
-  if (this.options.atomic) {
-    if (event === 'unlink') {
-      this._pendingUnlinks[path] = args;
-      setTimeout(function() {
-        Object.keys(this._pendingUnlinks).forEach(function(path) {
-          this.emit.apply(this, this._pendingUnlinks[path]);
-          this.emit.apply(this, ['all'].concat(this._pendingUnlinks[path]));
-          delete this._pendingUnlinks[path];
-        }.bind(this));
-      }.bind(this),
-      typeof this.options.atomic === "number" ? this.options.atomic : 100);
-      return this;
-    } else if (event === 'add' && this._pendingUnlinks[path]) {
-      event = args[0] = 'change';
-      delete this._pendingUnlinks[path];
-    }
-  }
-
   const emitEvent = function() {
-=======
-  var emitEvent = function() {
->>>>>>> fc243cd9
     this.emit.apply(this, args);
     if (event !== 'error') this.emit.apply(this, ['all'].concat(args));
   }.bind(this);
@@ -630,7 +604,7 @@
         return path;
       }
       else {
-        var splits = path.split(sysPath.sep);
+        let splits = path.split(sysPath.sep);
         if (splits.length && splits[splits.length - 1]) {
           // We make the last segment of the path a glob pattern.
           // This type of a glob pattern is equivalent to the original name.
