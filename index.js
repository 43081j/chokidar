--- conflicted
+++ resolved
@@ -368,12 +368,8 @@
       });
     }
   }.bind(this));
-<<<<<<< HEAD
   this._emitReady();
-  return this.watchers.push(watcher);
-=======
   return this._watchers.push(watcher);
->>>>>>> 5ce87885
 };
 
 // Node.js native watcher helpers
