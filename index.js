--- conflicted
+++ resolved
@@ -388,11 +388,7 @@
       // but absent in previous are added to watch list and
       // emit `add` event.
       current.filter(function(file) {
-<<<<<<< HEAD
-        return file === target || !target && previous.indexOf(file) === -1;
-=======
-        return !previous.has(file);
->>>>>>> 36a0430e
+        return file === target || !target && !previous.has(file);
       }).forEach(function(file) {
         this._handle(sysPath.join(directory, file), initialAdd, target);
       }, this);
